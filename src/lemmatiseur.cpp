/*                 lemmatiseur.cpp
 *
 *  This file is part of COLLATINUS.
 *
 *  COLLATINUS is free software; you can redistribute it and/or modify
 *  it under the terms of the GNU General Public License as published by
 *  the Free Software Foundation; either version 2 of the License, or
 *  (at your option) any later version.
 *
 *  COLLATINVS is distributed in the hope that it will be useful,
 *  but WITHOUT ANY WARRANTY; without even the implied warranty of
 *  MERCHANTABILITY or FITNESS FOR A PARTICULAR PURPOSE.  See the
 *  GNU General Public License for more details.
 *
 *  You should have received a copy of the GNU General Public License
 *  along with COLLATINUS; if not, write to the Free Software
 *  Foundation, Inc., 59 Temple Place, Suite 330, Boston, MA  02111-1307  USA
 *
 * © Yves Ouvrard, 2009 - 2016
 */

/**
 * \file lemmatiseur.cpp
 * \brief module de lemmatisation des formes latines
 */

#include <QDir>
#include <QFile>
#include <QRegExp>
#include <QTextStream>
#include <iostream>

#include "ch.h"
#include "lemmatiseur.h"

#include <QDebug>
// #include <QElapsedTimer>
#define DEBOG

/**
 * \fn Lemmat::Lemmat (QObject *parent)
 * \brief Constructeur de la classe Lemmat.
 *
 * Il définit quelques constantes, initialise
 * les options à false, et appelle les fonctions
 * de lecture des données : modèles, lexique,
 * traductions et irréguliers.
 */
Lemmat::Lemmat(QObject *parent, QString resDir) : QObject(parent)
{
    if (resDir == "")
        _resDir = qApp->applicationDirPath() + "/data/";
    else if (resDir.endsWith("/")) _resDir = resDir;
    else _resDir = resDir + "/";
    // options
    _alpha = false;
    _formeT = false;
    _html = false;
    _majPert = false;
    _morpho = false;
    _extension = false;
    _extLoaded = false;
    _nbrLoaded = false;
    // suffixes
    suffixes.insert("ne", "nĕ");
    suffixes.insert("que", "quĕ");
    suffixes.insert("ue", "vĕ");
    suffixes.insert("ve", "vĕ");
    suffixes.insert("st", "st");
    // assimilations
    ajAssims();
    // contractions
    ajContractions();
    // lecture des morphos
    QDir rep;
    rep = QDir(_resDir, "morphos.*");
    QStringList ltr = rep.entryList();
    ltr.removeOne("morphos.la");  // S'il traine encore...
    foreach (QString nfl, ltr)
        lisMorphos(QFileInfo(nfl).suffix());
    lisModeles();
    lisLexique();
<<<<<<< HEAD
    lisTraductions(true, false);
    lisIrreguliers();
    lisParPos();
}

QStringList Lemmat::lignesFichier(QString nf)
{
    QFile f(nf);
    f.open(QFile::ReadOnly);
    QTextStream flux(&f);
    QStringList retour;
    while (!flux.atEnd())
    {
        QString lin = flux.readLine();
        if ((!lin.isEmpty()) && ((!lin.startsWith("!")) || lin.startsWith("! --- ")))
            retour.append(lin);
    }
    f.close();
    return retour;
}

void Lemmat::lisMorphos(QString lang)
{
=======
    lisTags(false);
    lisTraductions(true, false);
    lisIrreguliers();
    lisParPos();
    /* détection des non traduits
    foreach (Lemme *l, _lemmes.values())
    {
        QString t = l->traduction("fr");
        if (t.isEmpty() && !l->indMorph().contains("cf."))
            qDebug()<<l->cle()<<l->cle()<<l->indMorph()<<" non traduit en fr.";
    }
    */
}

/**
 * \fn Lemmat::lisNombres
 * \brief Lecture du fichier nombres.la
 * et peuplement de la variable _nbOcc de chaque lemme.
 *
 * Cette routine lit le fichier nombres.la.
 * Ce fichier a été tiré de la lemmatisation de la liste
 * des formes tirées des textes du LASLA.
 * C'est un csv, avec la virgule comme séparateur.
 *
 * Un programme a essayé d'établir la correspondance
 * entre les lemmes de Collatinus (1er champ)
 * avec ceux du LASLA (2e champ) et
 * le nombre d'occurrences associé.
 *
 */
void Lemmat::lisNombres()
{
    QStringList lignes = lignesFichier(_resDir + "nombres.la");
    foreach (QString lin, lignes)
    {
        QStringList liste = lin.split(',');
        QString clef = liste[0];
        clef.remove('-');
        if (_lemmes.contains(clef))
            _lemmes[clef]->ajNombre(liste[2].toInt());
    }
    _nbrLoaded = true;
    // Je lis aussi le début du fichier tags.la
    lisTags(false);
    // Lorsque j'aurai besoin des trigammes pour le tagger, je rappellerai lisTags(true).
    // Je commencerai avec un if (_trigram.isEmpty()) lisTags(true);
}

/**
 * @brief Lemmat::lisTags
 * @param tout : bool
 *
 * Lorsque le booléen tout est false, on ne lit que les nombres d'occurrences des tags.
 *
 * Lorsque le booléen tout est true, on lit tout le fichier,
 * donc aussi les dénombrements des séquences de trois tags.
 *
 * Cette routine lit le fichier tags.la.
 * Ce fichier a été tiré du traitement
 * des textes lemmatisés du LASLA.
 * C'est un csv, avec la virgule comme séparateur.
 *
 * La première partie du fichier donne le nombre d'occurrences de chaque tag
 * que j'ai introduit pour traiter les textes du LASLA.
 * Elle établit aussi la correspondance avec les tags de Collatinus.
 *
 * La deuxième partie donne les séquences de trois tags (LASLA) et
 * le nombre d'occurrences mesuré.
 *
 */
void Lemmat::lisTags(bool tout)
{
    // Nouveau format des données. Le 8 novembre 2016.
    _tagOcc.clear();
    _tagTot.clear();
    _trigram.clear();
    QStringList lignes = lignesFichier(_resDir + "tags.la");
    int max = lignes.count() - 1;
    int i = 0;
    QString l = "";
    QStringList eclats;
    while (i <= max) // && !l.startsWith("! --- "))
    {
        l = lignes.at(i);
        if (l.startsWith("! --- ")) break;
        eclats = l.split(',');
        _tagOcc[eclats[0]] += eclats[1].toInt();
        _tagTot[eclats[0].mid(0,1)] += eclats[1].toInt();
        ++i;
    }
    //  qDebug() << _tagOcc.size() << _tagTot.size();
    if (tout)
    {
        l.clear();
        ++i;
        while (i <= max && !l.startsWith("! --- "))
        {
            l = lignes.at(i);
            eclats = l.split(",");
            _trigram.insert(eclats[0],eclats[1].toInt());
            ++i;
        }
        //  qDebug() << _trigram.size();
    }
}

/**
 * @brief Lemmat::tag
 * @param l : le pointeur vers le lemme
 * @param morph : l'analyse morphologique
 * @return : le tag pour Collatinus
 *
 * Cette routine calcule le tag correspondant
 * à l'analyse morphologique donnée, morph,
 * pour le lemme, l.
 * Ce tag est toujours sur trois caractères.
 *
 * Ce tag est obtenu avec le POS du lemme,
 * suivi des cas (1-6 ou 7) et nombre (1, 2) pour les formes déclinées.
 * Pour les verbes conjugués, on donne le mode (1-4)
 * et un 1 si c'est un présent ou un espace sinon.
 * Les supins ont été joints aux impératifs autres que le présent (groupes trop peu nombreux).
 * Les formes verbales déclinées ont un "w" en tête (à la place du "v" pour verbe).
 * Pour les invariables, le POS est complété avec deux espaces.
 *
 */
QString Lemmat::tag(Lemme *l, QString morph)
{
    // Il faut encore traiter le cas des pos multiples
    QString lp = l->pos();
    QString lTags = "";
    while (lp.size() > 0)
    {
        QString p = lp.mid(0,1);
        lp = lp.mid(1);
        if ((p == "n") && (morph == morpho(413))) // Locatif !
            lTags.append("n71,");
        else if ((p == "v") && (morph.contains(" -u"))) // C'est un supin
            lTags.append("v3 ,");
        else
        {
            p.append("%1%2,");
            if (p.startsWith("v"))
            {
                for (int i=0; i<4; i++) if (morph.contains(modes(i).toLower()))
                {
                    if (morph.contains(temps(0))) p = p.arg(i+1).arg(1); // présent
                    else  p = p.arg(i+1).arg(" ");
                    lTags.append(p);
                    break;
                }
            }
            if (p.size() > 4) // Si p == 4, c'est que c'était un verbe conjugué.
            {
                for (int i=0; i<6; i++) if (morph.contains(cas(i)))
                {
                    if (morph.contains(nombre(1))) p = p.arg(i+1).arg(2);
                    else  p = p.arg(i+1).arg(1);
                    if (p.startsWith("v")) p[0] = 'w'; // Forme verbale déclinée.
                    lTags.append(p);
                    break;
                }
            }
            if (p.size() > 4)
            {
                p = p.arg(" ").arg(" ");
                lTags.append(p);
            }
            if (!_tagOcc.contains(p.mid(0,3)))
                qDebug() << l->cle() << morph << p << " : Tag non trouvé !";
        }
    }
    return lTags;
}

/**
 * @brief Lemmat::fraction
 * @param t : le tag
 * @return : la fraction moyenne du tag.
 *
 * Ce résultat est un entier, exprimé en 1/1024e
 *
 * On va chercher le nombre d'occurrences associé à ce tag.
 * On le divise par le nombre d'occurrences associé au même POS.
 *
 * Si la fonction reçoit une liste de tags,
 * elle retourne la plus grande fraction.
 *
 */
int Lemmat::fraction(QString listTags)
{
    int frFin = 0;
    while (listTags.size() > 2)
    {
        QString t = listTags.mid(0,3);
        listTags = listTags.mid(4);
        int fr = 0;
        if (_tagOcc.contains(t))
        {
            if ((t[0] == 'a') || (t[0] == 'p') || (t[0] == 'w')) // Adj. ou pron. sans genre !
                fr = _tagOcc[t] * 341 / _tagTot[t.mid(0,1)];
            else if ((t[0] == 'v') && (t[2] == '1')) // verbe au présent
                fr = _tagOcc[t] * 512 / _tagTot[t.mid(0,1)];
            else if ((t[0] == 'v') && (t[2] == ' ')) // verbe à un autre temps
                fr = _tagOcc[t] * 256 / _tagTot[t.mid(0,1)];
            else if (t[0] == 'n') // Nom
                fr = _tagOcc[t] * 1024 / _tagTot[t.mid(0,1)];
            else fr = 1024;
            if (fr == 0) fr = 1;
            //  qDebug() << _tagOcc[t] << _tagTot[t.mid(0,1)] << fr;
        }
        else qDebug() << t << " : Tag non trouvé !";
        if (frFin < fr) frFin = fr; // Si j'ai reçu une liste de tags, je garde la fraction la plus grande.
    }
    if (frFin == 0) return 1024;
    return frFin;
}

/**
 * @brief Lemmat::tagOcc
 * @param t : tag
 * @return Le nombre d'occurrences du tag t
 */
int Lemmat::tagOcc(QString t)
{
    return _tagOcc[t];
}

/**
 * @brief Lemmat::lignesFichier
 * @param nf : nom du fichier
 * @return : l'ensemble de lignes du fichier qui ne sont
 * ni vides ni commentées.
 *
 * Les fichiers de Collatinus ont adopté le point d'exclamation
 * en début de ligne pour introduire un commentaire.
 * Ces lignes doivent être ignorées par le programme.
 *
 */
QStringList Lemmat::lignesFichier(QString nf)
{
    QFile f(nf);
    f.open(QFile::ReadOnly);
    QTextStream flux(&f);
    QStringList retour;
    while (!flux.atEnd())
    {
        QString lin = flux.readLine();
        if ((!lin.isEmpty()) && ((!lin.startsWith("!")) || lin.startsWith("! --- ")))
            retour.append(lin);
    }
    f.close();
    return retour;
}

/**
 * @brief Lemmat::lisMorphos
 * @param lang : langue pour les morphologies.
 * Cette langue est donnée par deux caractères "fr" ou "en",
 * pour l'instant.
 *
 * Cette routine lit le fichier morphos.* qui donne
 * les analyses morphologiques en français ou en anglais.
 * Les utilisateurs peuvent ajouter toutes les langues qu'ils maîtrisent.
 *
 * Des mots clefs essentiels sont aussi ajoutés après les 416 morphos possibles.
 *
 */
void Lemmat::lisMorphos(QString lang)
{
>>>>>>> c90b150f
    QStringList lignes = lignesFichier(_resDir + "morphos." + lang);
    int max = lignes.count() - 1;
    int i = 0;
    QString l; // = "";
    QStringList morphos;
    while (i <= max) // && !l.startsWith("! --- "))
    {
        l = lignes.at(i);
        if (l.startsWith("! --- ")) break;
        if (i+1 != l.section(':',0,0).toInt())
            qDebug() <<i<<"Fichier morphos." << lang << ", erreur dans la ligne "<<l;
        else morphos.append(l.section(':',1,1));
        ++i;
    }
    _morphos.insert(lang,morphos);
    QStringList cas;
    l.clear();
<<<<<<< HEAD
=======
    ++i;
>>>>>>> c90b150f
    while (i <= max && !l.startsWith("! --- "))
    {
        l = lignes.at(i);
        cas << l;
        ++i;
    }
    _cas.insert(lang,cas);
    QStringList genres;
    l.clear();
    while (i <= max && !l.startsWith("! --- "))
    {
        l = lignes.at(i);
        genres << l;
        ++i;
    }
    _genres.insert(lang,genres);
    QStringList nombres;
    l = "";
    while (i <= max && !l.startsWith("! --- "))
    {
        l = lignes.at(i);
        nombres << l;
        ++i;
    }
    _nombres.insert(lang,nombres);
    QStringList temps;
    l.clear();
    while (i <= max && !l.startsWith("! --- "))
    {
        l = lignes.at(i);
        temps << l;
        ++i;
    }
    _temps.insert(lang,temps);
    QStringList modes;
    l.clear();
    while (i <= max && !l.startsWith("! --- "))
    {
        l = lignes.at(i);
        modes << l;
        ++i;
    }
    _modes.insert(lang,modes);
    QStringList voix;
    l.clear();
    while (i <= max && !l.startsWith("! --- "))
    {
        l = lignes.at(i);
        voix << l;
        ++i;
    }
    _voix.insert(lang,voix);
    QStringList mc;
    l.clear();
    while (i <= max && !l.startsWith("! --- "))
    {
        l = lignes.at(i);
        mc << l;
        ++i;
    }
    _motsClefs.insert(lang,mc);
}

/**
* \fn void Lemmat::ajAssims ()
* \brief définit les débuts de mots
* non assimilés, et associe à chacun sa
* forme assimilée.
*/
void Lemmat::ajAssims()
{
    // peupler la QMap assims
    QStringList lignes = lignesFichier(_resDir + "assimilations.la");
    foreach (QString lin, lignes)
    {
        QStringList liste = lin.split(':');
        assimsq.insert(liste.at(0), liste.at(1));
        assims.insert(Ch::atone(liste.at(0)), Ch::atone(liste.at(1)));
    }
}

/**
 * \fn void Lemmat::ajContractions ()
 * \brief Établit une liste qui donne, pour chaque
 * contraction, la forme non contracte qui lui
 * correspond.
 */
void Lemmat::ajContractions()
{
    // peupler la QMap _contractions
    QStringList lignes = lignesFichier(_resDir + "contractions.la");
    foreach (QString lin, lignes)
    {
        QStringList liste = lin.split(':');
        _contractions.insert(liste.at(0), liste.at(1));
    }
<<<<<<< HEAD
=======
}

int Lemmat::aRomano(QString f)
{
    if (f.size () == 0) return 0;
    // création de la table de conversion : pourrait être créée ailleurs.
    QMap<QChar,int> conversion;
    conversion['I']=1;
    conversion['V']=5;
    conversion['X']=10;
    conversion['L']=50;
    conversion['C']=100;
    conversion['D']=500;
    conversion['M']=1000;
    // calcul du résultat : ajout d'un terme si l'ordre est normal, soustraction sinon.
    int res=0;
    int conv_c;
    int conv_s = conversion[f[0]];
    for (int i = 0; i < f.count()-1; i++)
    {
        conv_c = conv_s;
        conv_s = conversion[f[i+1]];
        if (conv_c < conv_s)
            res -= conv_c;
        else res += conv_c;
    }
    res += conv_s;
    return res;
>>>>>>> c90b150f
}

/**
 * \fn void Lemmat::ajDesinence (Desinence *d)
 * \brief ajoute la désinence d dans la map des
 * désinences.
 */
void Lemmat::ajDesinence(Desinence *d)
{
    _desinences.insert(Ch::deramise(d->gr()), d);
}

bool Lemmat::estRomain(QString f)
{
    return !(f.contains(QRegExp ("[^IVXLCDM]"))
             || f.contains("IL")
             || f.contains("IVI"));
}

/**
 * \fn void Lemmat::ajRadicaux (Lemme *l)
 * \brief Calcule tous les radicaux du lemme l,
 *  en se servant des modèles, les ajoute à ce lemme,
 *  et ensuite à la map *  des radicaux de la classe Lemmat.
 *
 */
void Lemmat::ajRadicaux(Lemme *l)
{
    // ablŭo=ā̆blŭo|lego|ā̆blŭ|ā̆blūt|is, ere, lui, lutum
    //      0        1    2    3         4
    Modele *m = modele(l->grModele());
    // insérer d'abord les radicaux définis dans lemmes.la
    foreach (int i, l->clesR())
    {
        QList<Radical *> lr = l->radical(i);
        foreach (Radical *r, lr)
            _radicaux.insert(Ch::deramise(r->gr()), r);
    }
    // pour chaque radical du modèle
    foreach (int i, m->clesR())
    {
        if (l->clesR().contains(i)) continue;
        QStringList gs = l->grq().split(',');
        foreach (QString g, gs)
        {
            Radical *r = NULL;
            {
                QString gen = m->genRadical(i);
                // si gen == 'K', le radical est la forme canonique
                if (gen == "K")
                    r = new Radical(g, i, l);
                else
                {
                    // sinon, appliquer la règle de formation du modèle
                    int oter = gen.section(',', 0, 0).toInt();
                    QString ajouter = gen.section(',', 1, 1);
                    if (g.endsWith(0x0306)) g.chop(1);
                    g.chop(oter);
                    if (ajouter != "0") g.append(ajouter);
                    r = new Radical(g, i, l);
                }
            }
            l->ajRadical(i, r);
            _radicaux.insert(Ch::deramise(r->gr()), r);
        }
    }
}

/**
 * \fn QString Lemmat::assim (QString a)
 * \brief Cherche si la chaîne a peut subir
 *        une assimilation, et renvoie
 *        cette chaîne éventuellement assimilée.
 *        *version sans quantités*
 */
QString Lemmat::assim(QString a)
{
    foreach (QString d, assims.keys())
        if (a.startsWith(d))
        {
            a.replace(d, assims.value(d));
            return a;
        }
    return a;
}

/**
 * \fn QString Lemmat::assimq (QString a)
 * \brief Cherche si la chaîne a peut subir
 *        une assimilation, et renvoie
 *        cette chaîne éventuellement assimilée.
 *        *version avec quantités*
 */
QString Lemmat::assimq(QString a)
{
    foreach (QString d, assimsq.keys())
        if (a.startsWith(d))
        {
            a.replace(d, assimsq.value(d));
            return a;
        }
    return a;
}

/**
 * \fn QString Lemmat::cible()
 * \brief Renvoie la langue cible dans sa forme
 *        abrégée (fr, en, de, it, etc.).
 */
QString Lemmat::cible()
{
    return _cible;
}

/**
 * \fn QMap<QString,QString> Lemmat::cibles()
 * \brief Renvoie la map des langues cibles.
 *
 */
QMap<QString, QString> Lemmat::cibles()
{
    return _cibles;
}

/**
 * \fn QString Lemmat::decontracte (QString d)
 * \brief Essaie de remplacer la contractions de d
 *        par sa forme entière, et renvoie le résultat.
 */
QString Lemmat::decontracte(QString d)
{
    foreach (QString cle, _contractions.keys())
    {
        if (d.endsWith(cle))
        {
            d.chop(cle.length());
            if ((d.contains("v") || d.contains("V")))
                d.append(_contractions.value(cle));
            else
                d.append(Ch::deramise(_contractions.value(cle)));
            return d;
        }
    }
    return d;
}

/**
 * \fn QString Lemmat::desassim (QString a)
 * \brief Essaie de remplacer l'assimilation de a
 *        par sa forme non assimilée, et renvoie
 *        le résultat.
 */
QString Lemmat::desassim(QString a)
{
    foreach (QString d, assims.values())
    {
        if (a.startsWith(d))
        {
            a.replace(d, assims.key(d));
            return a;
        }
    }
    return a;
}

/**
 * \fn QString Lemmat::desassimq (QString a)
 * \brief Essaie de remplacer l'assimilation de a
 *        par sa forme non assimilée, et renvoie
 *        le résultat.
 */
QString Lemmat::desassimq(QString a)
{
    foreach (QString d, assimsq.values())
    {
        if (a.startsWith(d))
        {
            a.replace(d, assimsq.key(d));
            return a;
        }
    }
    return a;
}

/**
 * \fn MapLem Lemmat::lemmatise (QString f)
 * \brief Le cœur du lemmatiseur
 *
 *  renvoie une QMap<Lemme*,QStringlist> contenant
 *  - la liste de tous les lemmes pouvant donner
 *    la forme f;
 *  - pour chacun de ces lemmes la QStringList des morphologies
 *    correspondant à la forme.
 */
MapLem Lemmat::lemmatise(QString f)
{
    MapLem result;
    if (f.isEmpty()) return result;
    QString f_lower = f.toLower();
    int cnt_v = f_lower.count("v");
    bool V_maj = f[0] == 'V';
    int cnt_ae = f_lower.count("æ");
    int cnt_oe = f_lower.count("œ");
    if (f_lower.endsWith("æ")) cnt_ae -= 1;
    f = Ch::deramise(f);
    // formes irrégulières
    QList<Irreg *> lirr = _irregs.values(f);
    foreach (Irreg *irr, lirr)
    {
        foreach (int m, irr->morphos())
        {
            SLem sl = {irr->grq(), morpho(m), ""};
            // result[irr->lemme()].prepend (morpho (m));
            result[irr->lemme()].prepend(sl);
        }
    }
    // radical + désinence
    for (int i = 0; i <= f.length(); ++i)
    {
        QString r = f.left(i);
        QString d = f.mid(i);
        QList<Desinence *> ldes = _desinences.values(d);
        if (ldes.empty()) continue;
        // Je regarde d'abord si d est une désinence possible,
        // car il y a moins de désinences que de radicaux.
        // Je fais la recherche sur les radicaux seulement si la désinence existe.
        QList<Radical *> lrad = _radicaux.values(r);
        // ii noté ī
        // 1. Patauium, gén. Pataui : Patau.i -> Patau+i.i
        // 2. conubium, ablP conubis : conubi.s -> conubi.i+s
        if (d.startsWith('i') && !d.startsWith("ii") && !r.endsWith('i'))
            lrad << _radicaux.values(r + "i");
        if (lrad.empty()) continue;
        // Il n'y a rien à faire si le radical n'existe pas.
        foreach (Radical *rad, lrad)
        {
            Lemme *l = rad->lemme();
            foreach (Desinence *des, ldes)
            {
                if (des->modele() == l->modele() &&
                    des->numRad() == rad->numRad() &&
                    !l->estIrregExcl(des->morphoNum()))
                {
                    bool c = ((cnt_v==0)
                              ||(cnt_v == rad->grq().toLower().count("v")
                                 +des->grq().count("v")));
                    if (!c) c = (V_maj && (rad->gr()[0] == 'U')
                            && (cnt_v - 1 == rad->grq().toLower().count("v")));
                    c = c && ((cnt_oe==0)||(cnt_oe == rad->grq().toLower().count("ōe")));
                    c = c && ((cnt_ae==0)||(cnt_ae == rad->grq().toLower().count("āe")));
                    if (c)
                    {
                        QString fq = rad->grq() + des->grq();
                        if (!r.endsWith("i") && rad->gr().endsWith("i"))
                            fq = rad->grq().left(rad->grq().size()-1) + "ī"
                                    + des->grq().right(des->grq().size()-1);
                        SLem sl = {fq, morpho(des->morphoNum()), ""};
                        result[l].prepend(sl);
                    }
                }
            }
        }
    }
    if (_extLoaded && !_extension && !result.isEmpty())
    {
        // L'extension est chargée mais je ne veux voir les solutions qui en viennent que si toutes en viennent.
        MapLem res;
        foreach (Lemme *l, result.keys())
        {
            if (l->origin() == 0)
                res[l] = result[l];
        }

        if (!res.isEmpty()) result = res;
    }
    // romains
    if (estRomain(f) && !_lemmes.contains(f))
    {
        QString lin = QString("%1|inv|||adj. num.|1").arg(f);
        Lemme *romain = new Lemme(lin, 0, this);
        int nr = aRomano(f);
        romain->ajTrad(QString("%1").arg(nr), "fr");
        _lemmes.insert(f, romain);
        SLem sl = {f,"inv",""};
        QList<SLem> lsl;
        lsl.append(sl);
        result.insert(romain, lsl);
    }
    return result;
}

/**
 * \fn bool Lemmat::inv (Lemme *l, const MapLem ml)
 * \brief Renvoie true si le lemme l faisant partie
 *        de la MaplLem ml est invariable.
 */
bool Lemmat::inv(Lemme *l, const MapLem ml)
{
    return ml.value(l).at(0).morpho == "-";
}

/**
 * \fn MapLem Lemmat::lemmatiseM (QString f, bool debPhr)
 * \brief Renvoie dans une MapLem les lemmatisations de la
 *        forme f. le paramètre debPhr à true indique qu'il
 *        s'agit d'un début de phrase, et la fonction
 *        peut tenir compte des majuscules pour savoir
 *        s'il s'agit d'un nom propre.
 */
MapLem Lemmat::lemmatiseM(QString f, bool debPhr, bool desas)
{
    QString res;
    QTextStream fl(&res);
    MapLem mm = lemmatise(f);
    if (f.isEmpty()) return mm;
    // suffixes
    foreach (QString suf, suffixes.keys())
    {
        if (mm.empty() && f.endsWith(suf))
        {
            QString sf = f;
            sf.chop(suf.length());
            // TODO : aequeque est la seule occurrence
            // de -queque dans le corpus classique
            mm = lemmatiseM(sf, debPhr);
            bool sst = false;
            if (mm.isEmpty() && (suf == "st"))
            {
                sf += "s";
                mm = lemmatiseM(sf, debPhr);
                sst = true;
            }
            foreach (Lemme *l, mm.keys())
            {
                QList<SLem> ls = mm.value(l);
                for (int i = 0; i < ls.count(); ++i)
                    if (sst) mm[l][i].sufq = "t";
                    else mm[l][i].sufq += suffixes.value(suf); // Pour modoquest
            }
        }
    }
    if (debPhr && f.at(0).isUpper())
    {
        QString nf = f.toLower();
        MapLem nmm = lemmatiseM(nf);
        foreach (Lemme *nl, nmm.keys())
            mm.insert(nl, nmm.value(nl));
    }
    // assimilations
    if (!desas)
    {
    QString fa = assim(f);
    if (fa != f)
    {
        MapLem nmm = lemmatiseM(fa, debPhr, true);
        // désassimiler les résultats
        foreach (Lemme *nl, nmm.keys())
        {
            for (int i = 0; i < nmm[nl].count(); ++i)
                nmm[nl][i].grq = desassimq(nmm[nl][i].grq);
            mm.insert(nl, nmm.value(nl));
        }
    }
    else
    {
        QString fa = desassim(f);
        if (fa != f)
        {
            MapLem nmm = lemmatiseM(fa, debPhr, true);
            foreach (Lemme *nl, nmm.keys())
            {
                for (int i = 0; i < nmm[nl].count(); ++i)
                    nmm[nl][i].grq = assimq(nmm[nl][i].grq);
                mm.insert(nl, nmm.value(nl));
            }
        }
    }
    }
    // contractions
    QString fd = f;
    foreach (QString cle, _contractions.keys())
        if (fd.endsWith(cle))
        {
            fd.chop(cle.length());
            if ((fd.contains("v") || fd.contains("V")))
                fd.append(_contractions.value(cle));
            else
                fd.append(Ch::deramise(_contractions.value(cle)));
            MapLem nmm = lemmatise(fd);
            foreach (Lemme *nl, nmm.keys())
            {
                int diff = _contractions.value(cle).size() - cle.size();
                // nombre de lettres que je dois supprimer
                for (int i = 0; i < nmm[nl].count(); ++i)
                {
                    int position = f.size() - cle.size() + 1;
                    // position de la 1ère lettre à supprimer
                    if (fd.size() != nmm[nl][i].grq.size())
                    {
                        // il y a une (ou des) voyelle(s) commune(s)
                        QString debut = nmm[nl][i].grq.left(position + 2);
                        position += debut.count("\u0306"); // Faut-il vérifier que je suis sur le "v".
                    }
                    nmm[nl][i].grq = nmm[nl][i].grq.remove(position, diff);
                }
                mm.insert(nl, nmm.value(nl));
            }
        }
    // majuscule initiale
    if (mm.empty())
    {
        f[0] = f.at(0).toUpper();
        MapLem nmm = lemmatise(f);
        foreach (Lemme *nl, nmm.keys())
            mm.insert(nl, nmm.value(nl));
    }
    return mm;
}



/**
 * \fn QString Lemmat::lemmatiseT (QString t,
 *  						   bool alpha,
 *  						   bool cumVocibus,
 *  						   bool cumMorpho,
 *  						   bool nreconnu)
 * \brief Renvoie sous forme de chaîne la lemmatisation
 *        et la morphologie de chaque mot du texte t.
 *        Les paramètres permettent de classer la sortie
 *        par ordre alphabétique ; de reproduire la
 *        forme du texte au début de chaque lemmatisation ;
 *        de donner les morphologies de chaque forme ; ou
 *        de rejeter les échecs en fin de liste. D'autres
 *        paramètres, comme le format de sortie txt ou html,
 *        sont donnés par des variables de classe.
 *	      Les paramètres et options true outrepassent les false,
 *        _majPert et _html sont dans les options de la classe.
 */
QString Lemmat::lemmatiseT(QString t)
{
    return lemmatiseT(t, _alpha, _formeT, _morpho, _nonRec);
}

QString Lemmat::lemmatiseT(QString t, bool alpha, bool cumVocibus,
                           bool cumMorpho, bool nreconnu)
{
    // pour mesurer :
    // QElapsedTimer timer;
    // timer.start();
/*    
    alpha = alpha || _alpha;
    cumVocibus = cumVocibus || _formeT;
    cumMorpho = cumMorpho || _morpho;
    nreconnu = nreconnu || _nonRec;
*/
    // éliminer les chiffres et les espaces surnuméraires
    t.remove(QRegExp("\\d"));
    t = t.simplified();
    // découpage en mots
    QStringList lm = t.split(QRegExp("\\b"));
    // conteneur pour les résultats
    QStringList lsv;
    // conteneur pour les échecs
    QStringList nonReconnus;
    // lemmatisation pour chaque mot
    for (int i = 1; i < lm.length(); i += 2)
    {
        QString f = lm.at(i);
        if (f.toInt() != 0) continue;
        // nettoyage et identification des débuts de phrase
        QString sep = lm.at(i - 1);
        bool debPhr = ((i == 1 && lm.count() !=3) || sep.contains(Ch::rePonct));
        // lemmatisation de la forme
        MapLem map = lemmatiseM(f, !_majPert || debPhr);
        // échecs
        if (map.empty())
        {
            if (nreconnu)
                nonReconnus.append(f + "\n");
            else
            {
                if (_html)
                    lsv.append("<li style=\"color:blue;\">" + f + "</li>");
                else
                    lsv.append(f + " ÉCHEC");
            }
        }
        // avec affichage des formes du texte
        else if (cumVocibus)
        {
            QString lin;
            QMultiMap<int,QString> listeLem;
            if (_html)
            {
                lin = "<h4>" + f + "</h4><ul>";
                foreach (Lemme *l, map.keys())
                {
                    QString lem = "<li>" + l->humain(true, _cible, true);
                    int frMax = 0;
                    if (cumMorpho && !inv(l, map))
                    {
                        QMultiMap<int,QString> listeMorph;
                        foreach (SLem m, map.value(l))
                        {
                            int fr = fraction(tag(l,m.morpho));
                            if (fr > frMax) frMax = fr;
                            if (m.sufq.isEmpty())
                                listeMorph.insert(-fr,m.grq + " " + m.morpho);
                            else
                                listeMorph.insert(-fr,m.grq + " + " + m.sufq +
                                           " " + m.morpho);
                        }
                        lem.append("<ul><li>");
                        QStringList lMorph = listeMorph.values();
                        lem.append(lMorph.join("</li><li>"));
                        lem.append("</li></ul>\n");
                    }
                    else foreach (SLem m, map.value(l))
                    {
                        int fr = fraction(tag(l,m.morpho));
                        if (fr > frMax) frMax = fr;
                    }
                    if (frMax == 0) frMax = 1024;
                    lem.append("</li>");
                    listeLem.insert(-frMax * l->nbOcc(),lem);
                }
                QStringList lLem = listeLem.values();
                // Les valeurs sont en ordre croissant
                lin.append(lLem.join("\n"));
                lin.append("</ul>\n");
            }
            else
            {
                lin = " " + f + "\n";
                foreach (Lemme *l, map.keys())
                {
                    lin.append("  - " + l->humain(false, _cible, true) + "\n");
                    if (cumMorpho && !inv(l, map))
                    {
                        foreach (SLem m, map.value(l))
                            if (m.sufq.isEmpty())
                                lin.append("    . " + m.grq + " " + m.morpho +
                                           "\n");
                            else
                                lin.append("    . " + m.grq + " + " + m.sufq +
                                           " " + m.morpho + "\n");
                    }
                }
            }
            lsv.append(lin);
        }
        else  // sans les formes du texte
        {
            foreach (Lemme *l, map.keys())
            {
                QString lin = l->humain(_html, _cible);
                if (cumMorpho && !inv(l, map))
                {
                    QTextStream fl(&lin);
                    if (_html)
                    {
                        fl << "<ul>";
                        foreach (SLem m, map.value(l))
                            fl << "<li>" << m.grq << " " << m.morpho << "</li>";
                        fl << "</ul>\n";
                    }
                    else
                        foreach (SLem m, map.value(l))
                            fl << "\n    . " << m.grq << " " << m.morpho;
                }
                lsv.append(lin);
            }
        }
    }  // fin de boucle de lemmatisation pour chaque mot

    if (alpha)
    {
        lsv.removeDuplicates();
        qSort(lsv.begin(), lsv.end(), Ch::sort_i);
    }
    // peupler lRet avec les résultats
    QStringList lRet;
    if (_html) lRet.append("<ul>");
    foreach (QString item, lsv)
    {
        if (_html)
            lRet.append("<li>" + item + "</li>");
        else
            lRet.append("* " + item + "\n");
    }
    if (_html) lRet.append("</ul>\n");
    // non-reconnus en fin de liste si l'option nreconnu
    // est armée
    if (nreconnu && !nonReconnus.empty())
    {
        nonReconnus.removeDuplicates();
        QString nl;
        if (_html) nl = "<br/>";
        if (alpha) qSort(nonReconnus.begin(), nonReconnus.end(), Ch::sort_i);
        QString titreNR;
        int tot = (lm.count() - 1) / 2;
        QTextStream(&titreNR) << "--- " << nonReconnus.count() << "/"
                              << tot << " ("
                              << ((nonReconnus.count() * 100) / tot)
                              << " %) FORMES NON RECONNUES ---" << nl << "\n";
        lRet.append(titreNR + nl);
        foreach (QString nr, nonReconnus)
            lRet.append(nr + nl);
    }
    // fin de la mesure :
    // qDebug()<<"Eneide"<<timer.nsecsElapsed()<<"ns";
    return lRet.join("");
}

/**
 * \fn QString Lemmat::lemmatiseFichier (QString f,
 *								  bool alpha,
 *								  bool cumVocibus,
 *								  bool cumMorpho,
 *								  bool nreconnu)
 * \brief Applique lemmatiseT sur le contenu du fichier
 *        f et renvoie le résultat. Les paramètres sont
 *        les mêmes que ceux de lemmatiseT.
 */
QString Lemmat::lemmatiseFichier(QString f, bool alpha, bool cumVocibus,
                                 bool cumMorpho, bool nreconnu)
{
    // lecture du fichier
    QFile fichier(f);
    fichier.open(QFile::ReadOnly);
    QTextStream flf(&fichier);
    QString texte = flf.readAll();
    fichier.close();
    return lemmatiseT(texte, alpha, cumVocibus, cumMorpho, nreconnu);
}

/**
 * \fn Lemme* Lemmat::lemme (QString l)
 * \brief cherche dans la liste des lemmes le lemme
 *        dont la clé est l, et retourne le résultat.
 */
Lemme *Lemmat::lemme(QString l) { return _lemmes.value(l); }
/**
 * \fn QStringList Lemmat::lemmes (MapLem lm)
 * \brief renvoie la liste des graphies des lemmes
 *        de la MapLem lm sans signes diacritiques.
 */
QStringList Lemmat::lemmes(MapLem lm)
{
    QStringList res;
    foreach (Lemme *l, lm.keys())
        res.append(l->gr());
    return res;
}

/**
 * \fn void Lemmat::lisIrreguliers()
 * \brief Chargement des formes irrégulières
 *        du fichier data/irregs.la
 */
void Lemmat::lisIrreguliers()
{
    QStringList lignes = lignesFichier(_resDir + "irregs.la");
    foreach (QString lin, lignes)
    {
        Irreg *irr = new Irreg(lin, this);
        if (irr != 0 && irr->lemme() != 0)
            _irregs.insert(Ch::deramise(irr->gr()), irr);
#ifdef DEBOG
        else
            std::cerr << "Irréguliers, erreur dans la ligne" << qPrintable(lin);
#endif
    }
    // ajouter les irréguliers aux lemmes
    foreach (Irreg *ir, _irregs)
        ir->lemme()->ajIrreg(ir);
}

/**
 * \fn void Lemmat::lisFichierLexique(filepath)
 * \brief Lecture des lemmes, synthèse et enregistrement
 *        de leurs radicaux
 */
void Lemmat::lisFichierLexique(QString filepath)
{
    int orig = 0;
    if (filepath.endsWith("ext.la")) orig = 1;
    QStringList lignes = lignesFichier(filepath);
    foreach (QString lin, lignes)
    {
        Lemme *l = new Lemme(lin, orig, this);
        _lemmes.insert(l->cle(), l);
    }
}

/**
 * \fn void Lemmat::lisLexique()
 * \brief Lecture du fichier de lemmes de base
 */
void Lemmat::lisLexique()
{
    lisFichierLexique(_resDir + "lemmes.la");
}

/**
 * \fn void Lemmat::lisExtension()
 * \brief Lecture du fichier d'extension
 */
void Lemmat::lisExtension()
{
//    if (_nbrLoaded) foreach(Lemme *l, _lemmes.values())
  //      l->clearOcc();
    // Si les nombres d'occurrences ont été chargés, je dois les ré-initialiser.
    lisFichierLexique(_resDir + "lem_ext.la");
//    lisNombres();
}

/**
 * \fn void Lemmat::lisModeles()
 * \brief Lecture des modèles, synthèse et enregistrement
 *        de leurs désinences
 */
void Lemmat::lisModeles()
{
    QStringList lignes = lignesFichier(_resDir + "modeles.la");
    int max = lignes.count()-1;
    QStringList sl;
    for (int i=0;i<=max;++i)
    {
        QString l = lignes.at(i);
        if (l.startsWith('$'))
        {
            _variables[l.section('=', 0, 0)] = l.section('=', 1, 1);
            continue;
        }
        QStringList eclats = l.split(":");
        if ((eclats.at(0) == "modele" || i == max) && !sl.empty())
        {
            Modele *m = new Modele(sl, this);
            _modeles.insert(m->gr(), m);
            sl.clear();
        }
        sl.append(l);
    }
}

/**
 * \fn void Lemmat::lisParPos()
 * \brief Lecture des règles de quantité par position
 * enregistrées dans le fichier data/parpos.txt.
 */
void Lemmat::lisParPos()
{
    QStringList lignes = lignesFichier(_resDir + "parpos.txt");
    QStringList rr;
    foreach (QString ligne, lignes)
    {
        rr = ligne.split(";");
        _reglesp.append(Reglep(QRegExp(rr.at(0)), rr.at(1)));
    }
}

/**
 * \fn void Lemmat::lisTraductions()
 * \brief Lecture des fichiers de traductions
 *        trouvés dans data/, nommés lemmes, avec
 *        un suffixe corresponant à la langue cible
 *        qu'ils fournissent.
 */
void Lemmat::lisTraductions(bool base, bool extension)
{
//    QString nrep = _resDir;
    QDir rep;
    if (!base && !extension) return;
    if (base && extension) {
        rep = QDir(_resDir, "lem*.*");
    } else if (base) {
        rep = QDir(_resDir, "lemmes.*");
    } else {
        rep = QDir(_resDir, "lem_ext.*");
    }
    QStringList ltr = rep.entryList();
    if (base) {
        ltr.removeOne("lemmes.la");  // n'est pas un fichier de traductions
    }
    if (extension) {
        ltr.removeOne("lem_ext.la");  // n'est pas un fichier de traductions
    }
    foreach (QString nfl, ltr)
    {
        // suffixe
        QString suff = QFileInfo(nfl).suffix();
        QStringList lignes = lignesFichier(_resDir + nfl);
        // lire le nom de la langue
        QString lang = lignes.takeFirst();
        //lang = lang.mid(1).simplified();
        _cibles[suff] = lang;

        foreach (QString lin, lignes)
        {
            Lemme *l = lemme(Ch::deramise(lin.section(':', 0, 0)));
            if (l != 0) l->ajTrad(lin.section(':', 1), suff);
#ifdef DEBOG
            else
                qDebug() << nfl << "traduction, erreur dans la ligne" << lin
                         << " clé" << Ch::deramise(lin.section(':', 0, 0));
#endif
        }
    }
}

/**
 * \fn Modele * Lemmat::modele (QString m)
 * \brief Renvoie l'objet de la classe Modele dont le nom est m.
 */
Modele *Lemmat::modele(QString m) { return _modeles[m]; }
/**
 * \fn QString Lemmat::morpho (int m)
 * \brief Renvoie la chaîne de rang m dans la liste des morphologies
 *        donnée par le fichier data/morphos.la
 */
QString Lemmat::morpho(int m)
{
    QString l = "fr"; // La langue sélectionnée
    if (_morphos.keys().contains(_cible.mid(0,2))) l = _cible.mid(0,2);
    else if ((_cible.size() > 4) && (_morphos.keys().contains(_cible.mid(3,2))))
        l = _cible.mid(3,2);
    if (m < 0 || m > _morphos[l].count())
        return "morpho, "+QString::number(m)+" : erreur d'indice";
    if (m == _morphos[l].count()) return "-";
    return _morphos[l].at(m - 1);
}

QString Lemmat::cas(int m)
{
    QString l = "fr"; // La langue sélectionnée
    if (_cas.keys().contains(_cible.mid(0,2))) l = _cible.mid(0,2);
    else if ((_cible.size() > 4) && (_cas.keys().contains(_cible.mid(3,2))))
        l = _cible.mid(3,2);
    return _cas[l].at(m);
}

QString Lemmat::genre(int m)
{
    QString l = "fr"; // La langue sélectionnée
    if (_genres.keys().contains(_cible.mid(0,2))) l = _cible.mid(0,2);
    else if ((_cible.size() > 4) && (_genres.keys().contains(_cible.mid(3,2))))
        l = _cible.mid(3,2);
    return _genres[l].at(m);
}

QString Lemmat::nombre(int m)
{
    QString l = "fr"; // La langue sélectionnée
    if (_nombres.keys().contains(_cible.mid(0,2))) l = _cible.mid(0,2);
    else if ((_cible.size() > 4) && (_nombres.keys().contains(_cible.mid(3,2))))
        l = _cible.mid(3,2);
    return _nombres[l].at(m);
}

QString Lemmat::temps(int m)
{
    QString l = "fr"; // La langue sélectionnée
    if (_temps.keys().contains(_cible.mid(0,2))) l = _cible.mid(0,2);
    else if ((_cible.size() > 4) && (_temps.keys().contains(_cible.mid(3,2))))
        l = _cible.mid(3,2);
    return _temps[l].at(m);
}

QString Lemmat::modes(int m)
{
    QString l = "fr"; // La langue sélectionnée
    if (_modes.keys().contains(_cible.mid(0,2))) l = _cible.mid(0,2);
    else if ((_cible.size() > 4) && (_modes.keys().contains(_cible.mid(3,2))))
        l = _cible.mid(3,2);
    return _modes[l].at(m);
}

QString Lemmat::voix(int m)
{
    QString l = "fr"; // La langue sélectionnée
    if (_voix.keys().contains(_cible.mid(0,2))) l = _cible.mid(0,2);
    else if ((_cible.size() > 4) && (_voix.keys().contains(_cible.mid(3,2))))
        l = _cible.mid(3,2);
    return _voix[l].at(m);
}

QString Lemmat::motsClefs(int m)
{
    QString l = "fr"; // La langue sélectionnée
    if (_motsClefs.keys().contains(_cible.mid(0,2))) l = _cible.mid(0,2);
    else if ((_cible.size() > 4) && (_motsClefs.keys().contains(_cible.mid(3,2))))
        l = _cible.mid(3,2);
    return _motsClefs[l].at(m);
}

/**
 * \fn bool Lemmat::optAlpha()
 * \brief Accesseur de l'option alpha, qui
 *        permet de fournir par défaut des résultats dans
 *        l'ordre alphabétique.
 */
bool Lemmat::optAlpha() { return _alpha; }
/**
 * \fn bool Lemmat::optHtml()
 * \brief Accesseur de l'option html, qui
 *        permet de renvoyer les résultats au format html.
 */
bool Lemmat::optHtml() { return _html; }

/**
 * \fn bool Lemmat::optFormeT()
 * \brief Accesseur de l'option formeT,
 *        qui donne en tête de lemmatisation
 *        la forme qui a été analysée.
 */
bool Lemmat::optFormeT() { return _formeT; }

/**
 * \fn bool Lemmat::optMajPert()
 * \brief Accesseur de l'option majPert,
 *        qui permet de tenir compte des majuscules
 *        dans la lemmatisation.
 */
bool Lemmat::optMajPert() { return _majPert; }

/**
 * \fn bool Lemmat::optExtension()
 * \brief Accesseur de l'option extension,
 *        qui permet de charger l'extension.
 */
bool Lemmat::optExtension() { return _extension; }
/**
 * \fn bool Lemmat::optMorpho()
 * \brief Accesseur de l'option morpho,
 *        qui donne l'analyse morphologique
 *        des formes lemmatisées.
 */

bool Lemmat::optMorpho()
{
    return _morpho;
}

QString Lemmat::parPos(QString f)
{
    bool maj = f.at(0).isUpper();
    f = f.toLower();
    foreach (Reglep r, _reglesp)
        f.replace(r.first, r.second);
    if (maj) f[0] = f[0].toUpper();
    return f;
}

/**
 * \fn void Lemmat::setAlpha (bool a)
 * \brief Modificateur de l'option alpha.
 */
// modificateurs d'options

void Lemmat::setAlpha(bool a) { _alpha = a; }
/**
 * \fn void Lemmat::setCible(QString c)
 * \brief Permet de changer la langue cible.
 */
void Lemmat::setCible(QString c) { _cible = c; }
/**
 * \fn void Lemmat::setHtml (bool h)
 * \brief Modificateur de l'option html.
 */
void Lemmat::setHtml(bool h) { _html = h; }
/**
 * \fn void Lemmat::setFormeT (bool f)
 * \brief Modificateur de l'option formeT.
 */
void Lemmat::setFormeT(bool f) { _formeT = f; }
/**
 * \fn void Lemmat::setMajPert (bool mp)
 * \brief Modificateur de l'option majpert.
 */
void Lemmat::setMajPert(bool mp) { _majPert = mp; }
/**
 * \fn void Lemmat::setMorpho (bool m)
 * \brief Modificateur de l'option morpho.
 */
void Lemmat::setMorpho(bool m) { _morpho = m; }
void Lemmat::setNonRec(bool n) { _nonRec = n; }
/**
 * \fn QString Lemmat::variable (QString v)
 * \brief permet de remplacer la métavariable v
 *        par son contenu. Ces métavariables sont
 *        utilisées par le fichier modeles.la, pour
 *        éviter de répéter des suites de désinences.
 *        Elles sont repérées comme en PHP, par leur
 *        premier caractère $.
 */
QString Lemmat::variable(QString v) { return _variables[v]; }

/**
 * @brief Lemmat::setExtension
 * @param e : bool
 *
 * Cette routine gère l'extension du lexique.
 * Si le paramètre e est true, l'extension du lexique est active.
 * S'il n'a pas encore été chargé, il l'est.
 *
 * Lors de la lecture des préférences (à l'initialisation),
 * cette routine est appelée.
 * Si on ne charge pas l'extension du lexique,
 * je charge quand même les nombres d'occurrences.
 * Ces nombres seront ré-initialisés si on charge l'extension par la suite.
 *
 */
void Lemmat::setExtension(bool e)
{
    _extension = e;
    if (!_extLoaded && e) {
        lisExtension();
        lisTraductions(false,true);
        _extLoaded = true;
    }
//    else if (!_nbrLoaded) lisNombres();
}

/**
 * @brief Lemmat::lireHyphen
 * @param fichierHyphen : nom du fichier (avec le chemin absolu)
 * \brief stocke pour tous les lemmes contenus dans le fichier
 * l'information sur la césure étymologique (non-phonétique).
 */
void Lemmat::lireHyphen(QString fichierHyphen)
{
    foreach (Lemme *l, _lemmes.values()) l->setHyphen("");
    if (!fichierHyphen.isEmpty())
    {
        QStringList lignes = lignesFichier(fichierHyphen);
        foreach (QString linea, lignes)
        {
            QStringList ecl = linea.split('|');
#ifdef DEBOG
            if (ecl.count() != 2)
            {
                qDebug () << "ligne mal formée" << linea;
                continue;
            }
#endif
            ecl[1].replace('-',Ch::separSyll);
            Lemme *l = lemme(Ch::deramise(ecl[0]));
            if (l!=NULL)
                l->setHyphen(ecl[1]);
#ifdef DEBOG
            else qDebug () << linea << "erreur lireHyphen";
#endif
        }
<<<<<<< HEAD
=======
    }
}

QString Lemmat::tagTexte(QString t, int p, bool affTout)
{
    // éliminer les chiffres et les espaces surnuméraires
    t.remove(QRegExp("\\d"));
//    t = t.simplified(); // Rmq : perd les retours de ligne !
    int tl = t.length() - 1;
    const QString pp = ".;!?";
    int dph = p;
    bool tout = false;
    if (p < 0)
    {
        p = 0;
        dph = 0;
        tout = true; // Pour faire tout le texte, phrase par phrase.
    }
    else
    {
        // régression au début de la phrase
        while (dph > 0 && !pp.contains(t.at(dph)) && (t.mid(dph,2) != "\n\n")) --dph;
        if (dph != 0) dph += 1; // J'élimine la ponctuation de la phrase précédente.
    }

    // conteneur pour les résultats
    QStringList lsv;
    // progression jusqu'en fin de phrase
    int fph = p;
    while (fph < tl)
    {
        while (fph < tl && !pp.contains(t.at(fph)) && (t.mid(fph,2) != "\n\n")) ++fph;
        QString phr = t.mid(dph, fph - dph).trimmed();
        // découpage en mots
        QStringList lm = phr.split(QRegExp("\\b"));

        if (lm.size() > 1)
        {
            // Il y a au moins un mot...
            while (Ch::abrev.contains(lm[lm.size()-2]))
            {
                // Ma phrase se terminait par une abréviation : je continue.
                fph++;
                while (fph < tl && !pp.contains(t.at(fph))) ++fph;
                phr = t.mid(dph, fph - dph).trimmed();
                lm = phr.split(QRegExp("\\b"));
            }

            QList<Mot*> mots;
            // lemmatisation pour chaque mot
            for (int i = 1; i < lm.length(); i += 2)
            {
                bool debVers = !_majPert || lm[i-1].contains("\n");
                Mot * mot = new Mot(lm[i],(i-1)/2, debVers,this); // TODO : Vérifier si on a des vers avec majuscule...
                mots.append(mot);
            }  // fin de boucle de lemmatisation pour chaque mot
            Mot * mot = new Mot("",mots.size(),true,this); // Fin de phrase
            mots.append(mot); // J'ajoute un mot virtuel en fin de phrase avec le tag "snt".

            if (_trigram.isEmpty()) lisTags(true);
            // Si je n'ai pas encore chargé les trigrammes, je dois le faire maintenant.

            QStringList sequences;
            QList<double> probabilites;
            sequences.append("snt");
            probabilites.append(1.0);
            double branches = 1.0; // Pour savoir combien de branches a l'arbre.
            // Je suis en début de phrase : je n'ai que le tag "snt" et une proba de 1.
            for (int i = 0; i < mots.size(); i++)
            {
                Mot *mot = mots[i];
                QStringList lTags = mot->tags(); // La liste des tags possibles pour le mot
                QStringList nvlSeq; // Nouvelle liste des séquences possibles
                QList<double> nvlProba; // Nouvelle liste des probas.
                // Je dois ajouter tous les tags possibles à toutes les sequences et calculer les nouvelles probas.
                int sSeq = sequences.size();
                int sTag = lTags.size();
                if (sTag == 0) continue; // J'ignore pour l'instant les mots inconnus, cf. plus bas.
                branches *= sTag;
                for (int j = 0; j < sSeq; j++)
                {
                    QString bigr = sequences[j].right(7); // Le bigramme terminal
                    long prTot = 0;
                    QList<long> pr;
                    for (int k = 0; k < sTag; k++)
                    {
                        QString seq = bigr + " " + lTags[k];
                        long p = mot->proba(lTags[k]) * (4 * _trigram[seq] + 1);
                        pr << p;
                        prTot += p;
                    }
                    // J'ai tout ce qui dépend de k et la somme pour normaliser.
                    if (prTot == 0)
                    {
                        prTot = 1;
                        qDebug() << mot->forme() << "proba nulle ! " << sequences[j];
                    }
                    for (int k = 0; k < sTag; k++)
                    {
                        nvlSeq.append(sequences[j] + " " + lTags[k]);
                        nvlProba.append(probabilites[j] * pr[k] / prTot);
                        // Si j'avais gardé toutes les séquences, ce serait une vraie probabilité (normalisée à 1)
                    }
                }
                // Ajouter les enclitiques.
                if (!mot->tagEncl().isEmpty())
                {
                    QString ajout = " " + mot->tagEncl();
                    for (int j = 0; j < nvlSeq.size(); j++) nvlSeq[j].append(ajout);
                    // Comme toutes les formes à tag unique, l'enclitique ne change pas les probabilités.
                }
                // J'ai toutes les sequences et leur proba.
                // Pour chaque bigramme terminal, je ne dois garder que la séquence la plus probable.
                // En faisant ce tri, je fais une sélection sur le tag i-2 (attention aux mots avec enclitique).
                // Si je veux garder une info sur l'ordre des tags du mot i-2, c'est maintenant !
                if (i > 1)
                {
                    // Le mot i-2 existe !
                    int debut = nvlSeq[0].size() - 11;
                    if (!mot->tagEncl().isEmpty()) debut -= 4; // Je dois reculer d'un tag de plus.
                    if (!mots[i-1]->tagEncl().isEmpty()) debut -= 4; // Je dois reculer d'un tag de plus.
                    if (!mots[i-2]->tagEncl().isEmpty()) debut -= 4; // Je dois reculer d'un tag de plus.
                    // Le tag du mot i-2 est nvlSeq[j].mid(debut, 3);
                    for (int j = 0; j < nvlSeq.size(); j++) mots[i-2]->setBestOf(nvlSeq[j].mid(debut, 3), nvlProba[j]);
                }
                sequences.clear();
                probabilites.clear();
                //qDebug() << mot->forme() << nvlProba << nvlSeq;
                for (int j = 0; j < nvlSeq.size(); j++) if (nvlProba[j] > 0)
                {
                    QString bigr = nvlSeq[j].right(7); // Les deux derniers tags
                    QString seq = "";
                    double val = -1;
                    QString seq2 = "";
                    double val2 = -1;
                    for (int k = j; k < nvlSeq.size(); k += sTag) // Pour retrouver le bigramme terminal, il faut au moins le même dernier tag.
                        if (bigr == nvlSeq[k].right(7))
                        {
                            if (val2 < nvlProba[k])
                            {
                                // J'y passe au moins une fois au début.
                                // La séquence mérite la 1ère ou la 2e place.
                                if (val < nvlProba[k])
                                {
                                    // 1ère place !
                                    val2 = val;
                                    seq2 = seq;
                                    val = nvlProba[k];
                                    seq = nvlSeq[k];
                                }
                                else
                                {
                                    // Seulement la 2e place
                                    val2 = nvlProba[k];
                                    seq2 = nvlSeq[k];
                                }
                            }
                            nvlProba[k] = -1; // Pour ne pas considérer deux fois les mêmes séquences.
                        }
                    // val et seq correspondent aux proba et séquence avec le bigramme considéré qui ont la plus grande proba.
                    sequences << seq;
                    probabilites << val;
                    if (val2 > 0)
                    {
                        // J'ai une deuxième séquence assez probable.
                        sequences << seq2;
                        probabilites << val2;
                    }
                }
        //        qDebug() << mot->forme() << sSeq << sTag << nvlSeq.size() << sequences.size();
                if (sequences.size() == 0) break;
            } // fin de la phrase.

            // Les probas associées aux tags du dernier vrai mot.
            if (mots.length() > 1)
            {
                // Le mot mots.length()-2 existe !
                int debut = sequences[0].size() - 7;
                if (!mots[mots.length()-2]->tagEncl().isEmpty()) debut -= 4; // Je dois reculer d'un tag de plus.
                // Le tag du mot mots.length()-2 est sequences[j].mid(debut, 3);
                for (int j = 0; j < sequences.size(); j++)
                    mots[mots.length()-2]->setBestOf(sequences[j].mid(debut, 3), probabilites[j]);
            }
            // Le tri final !
            QString seq = "";
            double val = -1;
            QString seq2 = "";
            double val2 = -1;
            for (int i = 0; i < sequences.size(); i++)
                if (val2 < probabilites[i])
                {
                    if (val < probabilites[i])
                    {
                        val2 = val;
                        seq2 = seq;
                        val = probabilites[i];
                        seq = sequences[i];
                    }
                    else
                    {
                        val2 = probabilites[i];
                        seq2 = sequences[i];
                    }
                }

            lsv.append(phr);
            lsv.append("<ul>");
            QString prob = "<br/> avec la proba : %1 pour %2 branches.<br/>";
            lsv.append(seq + prob.arg(val).arg(branches));
            if (val2 > 0)
            {
                prob = "Deuxième choix avec la proba : %1 <br/> %2<br/>";
                lsv.append(prob.arg(val2).arg(seq2));
            }

            seq = seq.mid(4); // Je supprime le premier tag qui est "snt".
            for (int i = 0; i < mots.size()-1; i++)
                if (!mots[i]->inconnu()) // Les mots inconnus ne figurent pas dans la séquence (cf. plus haut)
                {
                    lsv.append(mots[i]->choisir(seq.left(3), affTout));
                     // Si enclitique mid(8)
                    if (mots[i]->tagEncl().isEmpty()) seq = seq.mid(4);
                    else seq = seq.mid(5 + mots[i]->tagEncl().size());
                }
                else lsv.append("<li>" + mots[i]->forme() + " : non trouvé</li>");

            lsv.append("</ul>");
            if (tout) lsv << "<br/>";
            else return lsv.join("\n");
        }
        dph = fph + 1;
        fph++;
>>>>>>> c90b150f
    }
    return lsv.join("\n");
}<|MERGE_RESOLUTION|>--- conflicted
+++ resolved
@@ -80,31 +80,6 @@
         lisMorphos(QFileInfo(nfl).suffix());
     lisModeles();
     lisLexique();
-<<<<<<< HEAD
-    lisTraductions(true, false);
-    lisIrreguliers();
-    lisParPos();
-}
-
-QStringList Lemmat::lignesFichier(QString nf)
-{
-    QFile f(nf);
-    f.open(QFile::ReadOnly);
-    QTextStream flux(&f);
-    QStringList retour;
-    while (!flux.atEnd())
-    {
-        QString lin = flux.readLine();
-        if ((!lin.isEmpty()) && ((!lin.startsWith("!")) || lin.startsWith("! --- ")))
-            retour.append(lin);
-    }
-    f.close();
-    return retour;
-}
-
-void Lemmat::lisMorphos(QString lang)
-{
-=======
     lisTags(false);
     lisTraductions(true, false);
     lisIrreguliers();
@@ -375,7 +350,6 @@
  */
 void Lemmat::lisMorphos(QString lang)
 {
->>>>>>> c90b150f
     QStringList lignes = lignesFichier(_resDir + "morphos." + lang);
     int max = lignes.count() - 1;
     int i = 0;
@@ -393,10 +367,7 @@
     _morphos.insert(lang,morphos);
     QStringList cas;
     l.clear();
-<<<<<<< HEAD
-=======
     ++i;
->>>>>>> c90b150f
     while (i <= max && !l.startsWith("! --- "))
     {
         l = lignes.at(i);
@@ -493,8 +464,6 @@
         QStringList liste = lin.split(':');
         _contractions.insert(liste.at(0), liste.at(1));
     }
-<<<<<<< HEAD
-=======
 }
 
 int Lemmat::aRomano(QString f)
@@ -523,7 +492,6 @@
     }
     res += conv_s;
     return res;
->>>>>>> c90b150f
 }
 
 /**
@@ -1579,8 +1547,6 @@
             else qDebug () << linea << "erreur lireHyphen";
 #endif
         }
-<<<<<<< HEAD
-=======
     }
 }
 
@@ -1813,7 +1779,6 @@
         }
         dph = fph + 1;
         fph++;
->>>>>>> c90b150f
     }
     return lsv.join("\n");
 }