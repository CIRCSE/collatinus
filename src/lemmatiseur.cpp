--- conflicted
+++ resolved
@@ -1704,11 +1704,7 @@
                 }
                 sequences.clear();
                 probabilites.clear();
-<<<<<<< HEAD
 //                qDebug() << mot->forme() << nvlProba << nvlSeq;
-=======
-                //qDebug() << mot->forme() << nvlProba << nvlSeq;
->>>>>>> 1121cd89
                 for (int j = 0; j < nvlSeq.size(); j++) if (nvlProba[j] > 0)
                 {
                     QString bigr = nvlSeq[j].right(7); // Les deux derniers tags
