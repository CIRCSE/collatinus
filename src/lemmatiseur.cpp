--- conflicted
+++ resolved
@@ -302,14 +302,10 @@
     MapLem result;
     if (f.isEmpty()) return result;
     QString f_lower = f.toLower();
-<<<<<<< HEAD
-    //int cnt_v = f_lower.count("v");
-=======
     int cnt_v = f_lower.count("v");
     bool V_maj = f[0] == 'V';
->>>>>>> 9a2ea990
     int cnt_ae = f_lower.count("æ");
-    //int cnt_oe = f_lower.count("œ");
+    int cnt_oe = f_lower.count("œ");
     if (f_lower.endsWith("æ")) cnt_ae -= 1;
     f = Ch::deramise(f);
     // formes irrégulières
