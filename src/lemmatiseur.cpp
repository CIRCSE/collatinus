/*                 lemmatiseur.cpp
 * 
 *  This file is part of COLLATINUS.
 *                                                                            
 *  COLLATINUS is free software; you can redistribute it and/or modify
 *  it under the terms of the GNU General Public License as published by
 *  the Free Software Foundation; either version 2 of the License, or
 *  (at your option) any later version.
 *                                                                            
 *  COLLATINVS is distributed in the hope that it will be useful,
 *  but WITHOUT ANY WARRANTY; without even the implied warranty of
 *  MERCHANTABILITY or FITNESS FOR A PARTICULAR PURPOSE.  See the
 *  GNU General Public License for more details.
 *                                                                            
 *  You should have received a copy of the GNU General Public License
 *  along with COLLATINUS; if not, write to the Free Software
 *  Foundation, Inc., 59 Temple Place, Suite 330, Boston, MA  02111-1307  USA
 *
 * © Yves Ouvrard, 2009 - 2016    
 */

/**
 * \file lemmatiseur.cpp
 * \brief module de lemmatisation des formes latines 
 */

#include <QDir>
#include <QFile>
#include <QRegExp>
#include <QTextStream>
#include <iostream>

#include "ch.h"
#include "lemmatiseur.h"

#include <QDebug>
//#include <QElapsedTimer>
//#define DEBOG

/**
 * \fn Lemmat::Lemmat (QObject *parent)
 * \brief Constructeur de la classe Lemmat.
 *
 * Il définit quelques constantes, initialise
 * les options à false, et appelle les fonctions
 * de lecture des données : modèles, lexique,
 * traductions et irréguliers.
 */
Lemmat::Lemmat (QObject *parent): QObject (parent)
{
	// options
	_alpha   = false;
	_formeT  = false;
	_html    = false;
	_majPert = false;
	_morpho  = false;
	// suffixes
	suffixes.insert ("ne",  "nĕ");
	suffixes.insert ("que", "quĕ");
	suffixes.insert ("ue",  "vĕ");
	suffixes.insert ("ve",  "vĕ");
	suffixes.insert ("st",  "st");
	// assimilations
	ajAssims();
	// contractions
	ajContractions ();
	// lecture des morphos
    QFile f (qApp->applicationDirPath () +"/data/morphos.la");
    f.open (QFile::ReadOnly);
    QTextStream fl (&f);
    while (!fl.atEnd ())
        _morphos.append (fl.readLine ());
    f.close ();

	lisModeles();
	lisLexique();
	lisTraductions();
	lisIrreguliers();
    lisParPos();
}

/**
* \fn void Lemmat::ajAssims ()
* \brief définit les débuts de mots
* non assimilés, et associe à chacun sa 
* forme assimilée.
*/
void Lemmat::ajAssims ()
{
	// peupler la QMap assims
	QFile fAssims (qApp->applicationDirPath () +"/data/assimilations.la");
    fAssims.open (QFile::ReadOnly);
    QTextStream fla(&fAssims);
    while (!fla.atEnd ())
	{
		QString lin = fla.readLine ().simplified();
		if (lin.isEmpty() || lin.startsWith ("!"))
			continue;
		QStringList liste = lin.split(':');
		assimsq.insert(liste.at(0), liste.at(1));
		assims.insert(Ch::atone(liste.at(0)), Ch::atone(liste.at(1)));
	}
    fAssims.close ();
}

/**
 * \fn void Lemmat::ajContractions ()
 * \brief Établit une liste qui donne, pour chaque
 * contraction, la forme non contracte qui lui
 * correspond.
 */
void Lemmat::ajContractions ()
{
	// peupler la QMap _contractions
	QFile fContractions (qApp->applicationDirPath () +"/data/contractions.la");
    fContractions.open (QFile::ReadOnly);
    QTextStream flc(&fContractions);
    while (!flc.atEnd ())
	{
		QString lin = flc.readLine ().simplified();
		if (lin.isEmpty() || lin.startsWith ("!"))
			continue;
		QStringList liste = lin.split(':');
		_contractions.insert(liste.at(0), liste.at(1));
	}
    fContractions.close ();
}

/**
 * \fn void Lemmat::ajDesinence (Desinence *d)
 * \brief ajoute la désinence d dans la map des 
 * désinences.
 */
void Lemmat::ajDesinence(Desinence *d)
{
	_desinences.insert (Ch::deramise (d->gr()), d);
}

/**
 * \fn void Lemmat::ajRadicaux (Lemme *l)
 * \brief Calcule tous les radicaux du lemme l,
 *  en se servant des modèles, les ajoute à ce lemme,
 *  et ensuite à la map *  des radicaux de la classe Lemmat.
 *
 */
void Lemmat::ajRadicaux (Lemme *l)
{
	// ablŭo=ā̆blŭo|lego|ā̆blŭ|ā̆blūt|is, ere, lui, lutum
	//      0        1    2    3         4
	Modele *m = modele (l->grModele ());
	// insérer d'abord les radicaux définis dans lemmes.la
	foreach (int i, l->clesR())
	{
		QList<Radical*> lr = l->radical (i);
		foreach (Radical *r, lr)
			_radicaux.insert (Ch::deramise (r->gr()), r);
	}
	// pour chaque radical du modèle
	foreach (int i, m->clesR())
	{
		if (l->clesR().contains (i))
			continue;
		QString g = l->grq ();
		Radical *r = NULL;
		{
			QString gen = m->genRadical (i);
			// si gen == 'K', le radical est la forme canonique
			if (gen == "K")
				r = new Radical (g, i, l);
			else
			{
				// sinon, appliquer la règle de formation du modèle
				int oter = gen.section(',',0,0).toInt();
				QString ajouter = gen.section (',',1,1);
    			if (g.endsWith(0x0306)) g.chop(1);
				g.chop (oter);
				if (ajouter != "0")
					g.append (ajouter);
				r = new Radical (g, i, l);
			}
		}
		l->ajRadical (i, r);
		_radicaux.insert (Ch::deramise (r->gr()), r);
	}
}

/**
 * \fn QString Lemmat::assim (QString a)
 * \brief Cherche si la chaîne a peut subir
 *        une assimilation, et renvoie
 *        cette chaîne éventuellement assimilée.
 *        *version avec quantités*
 */
QString Lemmat::assim (QString a)
{
	foreach (QString d, assims.keys())
		if (a.startsWith (d))
		{
			a.replace (d, assims.value (d));
			return a;
		}
	return a;
}

/**
 * \fn QString Lemmat::assimq (QString a)
 * \brief Cherche si la chaîne a peut subir
 *        une assimilation, et renvoie
 *        cette chaîne éventuellement assimilée.
 *        *version avec quantités*
 */
QString Lemmat::assimq (QString a)
{
	foreach (QString d, assimsq.keys())
		if (a.startsWith (d))
		{
			a.replace (d, assimsq.value (d));
			return a;
		}
	return a;
}

/**
 * \fn QString Lemmat::cible()
 * \brief Renvoie la langue cible dans sa forme
 *        abrégée (fr, uk, de, it, etc.).
 */
QString Lemmat::cible()
{
	return _cible;
}

/**
 * \fn QMap<QString,QString> Lemmat::cibles()
 * \brief Renvoie la map des langues cibles.
 *
 */
QMap<QString,QString> Lemmat::cibles()
{
	return _cibles;
}

/**
 * \fn QString Lemmat::decontracte (QString d)
 * \brief Essaie de remplacer la contractions de d
 *        par sa forme entière, et renvoie le résultat.
 */
QString Lemmat::decontracte (QString d)
{
	foreach (QString cle, _contractions.keys ())
	{
		if (d.endsWith (cle))
		{
			d.chop (cle.length());
			d.append (_contractions.value(cle));
			return d;
		}
	}
	return d;
}

/**
 * \fn QString Lemmat::desassim (QString a)
 * \brief Essaie de remplacer l'assimilation de a
 *        par sa forme non assimilée, et renvoie
 *        le résultat.
 */
QString Lemmat::desassim (QString a)
{
	foreach (QString d, assims.values ())
	{
		if (a.startsWith (d))
		{
			a.replace (d, assims.key (d));
			return a;
		}
	}
	return a;
}

/**
 * \fn QString Lemmat::desassimq (QString a)
 * \brief Essaie de remplacer l'assimilation de a
 *        par sa forme non assimilée, et renvoie
 *        le résultat.
 */
QString Lemmat::desassimq (QString a)
{
	foreach (QString d, assimsq.values ())
	{
		if (a.startsWith (d))
		{
			a.replace (d, assimsq.key (d));
			return a;
		}
	}
	return a;
}

/**
 * \fn MapLem Lemmat::lemmatise (QString f)
 * \brief Le cœur du lemmatiseur
 *
 *  renvoie une QMap<Lemme*,QStringlist> contenant
 *  - la liste de tous les lemmes pouvant donner
 *    la forme f;
 *  - pour chacun de ces lemmes la QStringList des morphologies
 *    correspondant à la forme.
 */
MapLem Lemmat::lemmatise (QString f)
{
	MapLem result;
	if (f.isEmpty()) return result;
<<<<<<< HEAD
	QString f_lower = f.toLower();
	int cnt_v = f_lower.count("v");
	int cnt_ae = f_lower.count("æ");
	int cnt_oe = f_lower.count("œ");
	if (f_lower.endsWith("æ")) cnt_ae -= 1;
=======
>>>>>>> 4f54a3c7
	f = Ch::deramise (f);
	// formes irrégulières
	QList<Irreg*> lirr = _irregs.values (f);
	foreach (Irreg* irr, lirr)
	{
		foreach (int m, irr->morphos())
		{
            SLem sl = {irr->grq(),morpho(m),""};
			//result[irr->lemme()].prepend (morpho (m));	
			result[irr->lemme()].prepend (sl);	
		}
	}
	// radical + désinence
	for (int i=0;i<=f.length();++i)
	{
		QString r = f.left(i);
		QString d = f.mid (i);
		QList<Radical*> lrad = _radicaux.values (r);
		if (lrad.empty())
			continue;
		// ii noté ī
		// 1. Patauium, gén. Pataui : Patau.i -> Patau+i.i
		// 2. conubium, ablP conubis : conubi.s -> conubi.i+s
		if ((d.isEmpty() && r.endsWith ('i')) 
			|| (d.startsWith ('i') && !d.startsWith ("ii") && !r.endsWith ('i')) 
			|| (r.endsWith ('i') && !r.endsWith ("ii") && !d.startsWith ('i')))
		{
			QString nf = r+'i'+d;
			MapLem nm = lemmatise (nf);
			foreach (Lemme *nl, nm.keys())
			{
				QList<SLem> lsl = nm.value(nl);
				for (int i=0;i<lsl.count();++i)
					lsl[i].grq.remove(r.length()-1,1);
				result.insert (nl, lsl);
			}
		}
		QList<Desinence*> ldes = _desinences.values (d);
		if (ldes.empty())
			continue;
		foreach (Radical *rad, lrad)
		{
			Lemme *l = rad->lemme();
			foreach (Desinence *des, ldes)
			{
				if (des->modele() == l->modele() 
					&& des->numRad() == rad->numRad ()
					&& !l->estIrregExcl (des->numRad ()))
				{
					if (des->morphoNum() < _morphos.count()-1)
					{
                        SLem sl = {rad->grq()+des->grq(),morpho (des->morphoNum()),""};
						result[l].prepend(sl);
					}
					else 
					{
                        SLem sl = {l->grq(),"-",""};
//						SLem sl = {"-",""};
						result[l].prepend(sl);
					}
				}
			}
		}
	}
	return result;
}

/**
 * \fn bool Lemmat::inv (Lemme *l, const MapLem ml)
 * \brief Renvoie true si le lemme l faisant partie
 *        de la MaplLem ml est invariable.
 */
bool Lemmat::inv (Lemme *l, const MapLem ml)
{
    return ml.value(l).at(0).morpho == "-";
}

/**
 * \fn MapLem Lemmat::lemmatiseM (QString f, bool debPhr)
 * \brief Renvoie dans une MapLem les lemmatisations de la
 *        forme f. le paramètre debPhr à true indique qu'il 
 *        s'agit d'un début de phrase, et la fonction
 *        peut tenir compte des majuscules pour savoir
 *        s'il s'agit d'un nom propre.
 */
MapLem Lemmat::lemmatiseM (QString f, bool debPhr)
{
	QString res;
	QTextStream fl (&res);
	MapLem mm = lemmatise (f);
	if (f.isEmpty()) return mm;
	// suffixes
	foreach (QString suf, suffixes.keys())
		if (mm.empty() && f.endsWith (suf))
		{
			QString sf = f;
			sf.chop (suf.length());
			// TODO : aequeque est la seule occurrence
            // de -queque dans le corpus classique
			mm = lemmatiseM (sf, debPhr);
			foreach (Lemme *l, mm.keys())
			{
				QList<SLem> ls = mm.value(l);
				for (int i=0;i<ls.count();++i)
                    mm[l][i].sufq = suffixes.value(suf);
			}
		}
	if (debPhr && f.at (0).isUpper ())
	{
		QString nf = f.toLower ();
		MapLem nmm = lemmatiseM (nf);
		foreach (Lemme *nl, nmm.keys())
			mm.insert (nl, nmm.value (nl));
	}
	// assimilations
	if (mm.empty())
	{
		QString fa = assim (f);
		if (fa != f)
		{
			MapLem nmm = lemmatiseM(fa);
			// désassimiler les résultats
			foreach (Lemme *nl, nmm.keys())
			{
				for (int i=0;i<nmm[nl].count();++i)
					nmm[nl][i].grq = desassimq(nmm[nl][i].grq);
				mm.insert (nl, nmm.value (nl));
			}
		}
	}
	if (mm.empty())
	{
		QString fa = desassim (f);
		if (fa != f)
		{
			MapLem nmm = lemmatise (fa);
			foreach (Lemme *nl, nmm.keys())
			{
				for (int i=0;i<nmm[nl].count();++i)
					nmm[nl][i].grq = assimq(nmm[nl][i].grq);
				mm.insert (nl, nmm.value (nl));
			}
		}
	}
	// contractions
	QString fd = decontracte (f);
	if (fd != f)
	{
		MapLem nmm = lemmatise (fd);
		foreach (Lemme *nl, nmm.keys())
			mm.insert (nl, nmm.value (nl));
	}
	// majuscule initiale
	if (mm.empty())
	{
		f[0] = f.at (0).toUpper();
		MapLem nmm = lemmatise (f);
		foreach (Lemme *nl, nmm.keys())
			mm.insert (nl, nmm.value (nl));
	}
	return mm;
}

/**
 * \fn QString Lemmat::lemmatiseT (QString t,
 *  						   bool alpha,
 *  						   bool cumVocibus,
 *  						   bool cumMorpho,
 *  						   bool nreconnu)
 * \brief Renvoie sous forme de chaîne la lemmatisation
 *        et la morphologie de chaque mot du texte t.
 *        Les paramètres permettent de classer la sortie
 *        par ordre alphabétique ; de reproduire la 
 *        forme du texte au début de chaque lemmatisation ;
 *        de donner les morphologies de chaque forme ; ou 
 *        de rejeter les échecs en fin de liste. D'autres
 *        paramètres, comme le format de sortie txt ou html,
 *        sont donnés par des variables de classe.
 *	      Les paramètres et options true outrepassent les false,
 *        _majPert et _html sont dans les options de la classe.
 */
QString Lemmat::lemmatiseT (QString t,
							   bool alpha,
							   bool cumVocibus,
							   bool cumMorpho,
							   bool nreconnu)
{
    // pour mesurer :
	// QElapsedTimer timer;
	// timer.start();
    alpha = alpha || _alpha;
	cumVocibus = cumVocibus || _formeT;
	cumMorpho = cumMorpho || _morpho;
    nreconnu = nreconnu || _nonRec;
	// éliminer les chiffres et les espaces surnuméraires
	t.remove (QRegExp ("\\d"));
	t = t.simplified ();
	// découpage en mots
	QStringList lm = t.split (QRegExp ("\\b"));
	// conteneur pour les résultats 
	QStringList lsv;
	// conteneur pour les échecs
	QStringList nonReconnus;
	// lemmatisation pour chaque mot
    for (int i=1;i<lm.length();i+=2)
	{
		QString f = lm.at (i);
		if (f.toInt() != 0)
			continue;
		// nettoyage et identification des débuts de phrase
		QString sep = lm.at (i-1);
		bool debPhr = (i==1 || sep.contains (Ch::rePonct));
		// lemmatisation de la forme
		MapLem map = lemmatiseM (f, _majPert || debPhr);
		// échecs
		if (map.empty())
		{
			if (nreconnu) nonReconnus.append (f+"\n");	
            else 
            {
                if (_html) lsv.append("<li style=\"color:blue;\">"+f+"</li>");
                else lsv.append(f+" ÉCHEC");
            }
		}
        // avec affichage des formes du texte
        else if (cumVocibus)
        {
            QString lin;
            if (_html)
            {
                lin = "<h4>"+f+"</h4><ul>";
                foreach (Lemme *l, map.keys())
                {
                    lin.append ("<li>"+l->humain(true, _cible)+"</li>");
                    if (cumMorpho && !inv(l, map))
                    {
                        lin.append("<ul>");
                        foreach (SLem m, map.value(l))
                            if (m.sufq.isEmpty()) lin.append ("<li>"+m.grq+" "+m.morpho+"</li>");
                            else lin.append ("<li>"+m.grq+" + "+m.sufq+" "+m.morpho+"</li>");
                        lin.append("</ul>");
                    }
                }
                lin.append ("</ul>");
            }
            else
            {
                lin = " "+f+"\n";
                foreach (Lemme *l, map.keys())
                {
                    lin.append ("  - "+l->humain(false, _cible)+"\n");
                    if (cumMorpho && !inv(l, map))
                    {
                        foreach (SLem m, map.value(l))
                            if (m.sufq.isEmpty()) lin.append ("    . "+m.grq+" "+m.morpho+"\n");
                            else lin.append ("    . "+m.grq+" + "+m.sufq+" "+m.morpho+"\n");
                    }
                }
            }
            lsv.append (lin);
        }
		else // sans les formes du texte
		{
			foreach (Lemme *l, map.keys())
            {
                QString lin = l->humain(_html, _cible);
                if (cumMorpho && !inv (l, map))
                {
                    QTextStream fl(&lin);
                    if (_html) 
                    {
                        fl<<"<ul>";
                        foreach (SLem m, map.value(l))
                            fl<<"<li>"<<m.grq<<" "<<m.morpho<<"</li>";
                        fl<<"</ul>";
                    }
                    else foreach (SLem m, map.value(l))
                        fl<< "\n    . "<<m.grq<<" "<<m.morpho;
                }
                lsv.append (lin);
            }
        }
	} // fin de boucle de lemmatisation pour chaque mot

    if (alpha)
    {
        lsv.removeDuplicates();
        qSort (lsv.begin(), lsv.end(), Ch::sort_i);
    }
	// peupler lRet avec les résultats
	QStringList lRet;
    if (_html)
        lRet.append("<ul>");
    foreach (QString item, lsv)
    {
        if(_html)
            lRet.append("<li>"+item+"</li>");
        else lRet.append("* "+item+"\n");
    }
    if (_html)
        lRet.append("</ul>");
	// non-reconnus en fin de liste si l'option nreconnu
	// est armée
    if (nreconnu && !nonReconnus.empty())
	{
		nonReconnus.removeDuplicates();
        QString nl;
        if (_html) nl="<br/>";
		if (alpha)
			qSort(nonReconnus.begin(), nonReconnus.end(), Ch::sort_i);
		QString titreNR;
		QTextStream (&titreNR) <<"--- "
            << nonReconnus.count()<<"/"<<lm.count()
            << " ("<< ((nonReconnus.count()*100)/lm.count())
            <<" %) FORMES NON RECONNUES ---"<<nl<<"\n";
		lRet.append (titreNR+nl);
		foreach (QString nr, nonReconnus)
			lRet.append (nr+nl);
	}
    // fin de la mesure :
	// qDebug()<<"Eneide"<<timer.nsecsElapsed()<<"ns";
	return lRet.join("");
}

/**
 * \fn QString Lemmat::lemmatiseFichier (QString f, 
 *								  bool alpha, 
 *								  bool cumVocibus,
 *								  bool cumMorpho,
 *								  bool nreconnu)
 * \brief Applique lemmatiseT sur le contenu du fichier
 *        f et renvoie le résultat. Les paramètres sont
 *        les mêmes que ceux de lemmatiseT.
 */
QString Lemmat::lemmatiseFichier (QString f, 
								  bool alpha, 
								  bool cumVocibus,
								  bool cumMorpho,
								  bool nreconnu)
{
	// lecture du fichier
	QFile fichier (f);
    fichier.open (QFile::ReadOnly);
    QTextStream flf (&fichier);
	QString texte = flf.readAll();
	fichier.close();
	return lemmatiseT (texte, alpha, cumVocibus, cumMorpho, nreconnu);
}

/**
 * \fn Lemme* Lemmat::lemme (QString l)
 * \brief cherche dans la liste des lemmes le lemme
 *        dont la clé est l, et retourne le résultat.
 */
Lemme* Lemmat::lemme (QString l)
{
	return _lemmes.value (l);
}

/**
 * \fn QStringList Lemmat::lemmes (MapLem lm)
 * \brief renvoie la liste des graphies des lemmes
 *        de la MapLem lm sans signes diacritiques.
 */
QStringList Lemmat::lemmes (MapLem lm)
{
	QStringList res;
	foreach (Lemme *l, lm.keys())
		res.append(l->gr());
	return res;
}

/**
 * \fn void Lemmat::lisIrreguliers()
 * \brief Chargement des formes irrégulières
 *        du fichier data/irregs.la
 */
void Lemmat::lisIrreguliers()
{
	QFile firr (qApp->applicationDirPath () +"/data/irregs.la");
    firr.open (QFile::ReadOnly);
    QTextStream fli(&firr);
    while (!fli.atEnd ())
	{
		QString lin = fli.readLine ().simplified();
		if (lin.isEmpty() || lin.startsWith ("!"))
			continue;
		Irreg *irr = new Irreg (lin, this);
		if (irr!=0 && irr->lemme()!=0)
			_irregs.insert (Ch::deramise (irr->gr()), irr);
#ifdef DEBOG
		else std::cerr <<"Irréguliers, erreur dans la ligne" << qPrintable(lin);
#endif
	}
    firr.close ();
	// ajouter les irréguliers aux lemmes
	foreach (Irreg *ir, _irregs)
		ir->lemme()->ajIrreg (ir);
}

/**
 * \fn void Lemmat::lisLexique()
 * \brief Lecture des lemmes, synthèse et enregistrement
 *        de leurs radicaux
 */
void Lemmat::lisLexique()
{
	QFile flem (qApp->applicationDirPath () +"/data/lemmes.la");
    flem.open (QFile::ReadOnly);
    QTextStream fll (&flem);
    while (!fll.atEnd ())
	{
		QString lin = fll.readLine ().simplified();
		if (lin.isEmpty() || lin.startsWith ("!"))
			continue;
		Lemme *l = new Lemme (lin, this);
		_lemmes.insert (l->cle(), l);
	}
    flem.close ();
}

/**
 * \fn void Lemmat::lisModeles()
 * \brief Lecture des modèles, synthèse et enregistrement
 *        de leurs désinences
 */
void Lemmat::lisModeles()
{
	QFile fm (qApp->applicationDirPath () +"/data/modeles.la");
    fm.open (QFile::ReadOnly);
    QTextStream flm (&fm);
	QStringList sl;
    while (!flm.atEnd ())
	{
		QString l = flm.readLine ().simplified();
		if ((l.isEmpty() && !flm.atEnd()) || l.startsWith ("!"))
			continue;
		if (l.startsWith ('$'))
		{
			_variables[l.section('=',0,0)]=l.section('=',1,1);
			continue;
		}
		QStringList eclats = l.split (":");
		if ((eclats.at (0) == "modele" || flm.atEnd()) && !sl.empty())
		{
			Modele *m = new Modele (sl, this);
			_modeles.insert (m->gr(), m);
			sl.clear ();
		}
		sl.append (l);
	}
    fm.close ();
}

/**
 * \fn void Lemmat::lisParPos()
 * \brief Lecture des règles de quantité par position
 * enregistrées dans le fichier data/parpos.txt.
 */
void Lemmat::lisParPos()
{
    QFile fpp (qApp->applicationDirPath () +"/data/parpos.txt");
    fpp.open (QFile::ReadOnly);
    QTextStream flp (&fpp);
    //fle.setCodec ("UTF-8");
    QString ligne;
    QStringList rr;
    while (!fpp.atEnd ())
    {
        ligne = fpp.readLine ().simplified();
        if (!ligne.isEmpty () && !ligne.startsWith('!'))
        {
            rr = ligne.split (";");
            _reglesp.append (Reglep(QRegExp(rr.at (0)),rr.at (1)));
        }
    }
    fpp.close ();
}

/**
 * \fn void Lemmat::lisTraductions()
 * \brief Lecture des fichiers de traductions
 *        trouvés dans data/, nommés lemmes, avec
 *        un suffixe corresponant à la langue cible
 *        qu'ils fournissent.
 */
void Lemmat::lisTraductions()
{
	QString nrep = qApp->applicationDirPath()+"/data/";
	QDir rep = QDir(nrep, "lemmes.*");
	QStringList ltr = rep.entryList();
	ltr.removeOne("lemmes.la"); // n'est pas un fichier de traductions
	foreach (QString nfl, ltr)
	{
		// suffixe
		QString suff = QFileInfo(nfl).suffix();
		QFile fl (nrep+nfl);
		fl.open (QFile::ReadOnly);
		QTextStream flfl (&fl);
		// lire le nom de la langue
		flfl.readLine();
		QString lang=flfl.readLine();
		lang=lang.mid(1).simplified();
		_cibles[suff] = lang;

		while (!flfl.atEnd())
		{
			QString lin = flfl.readLine ().simplified();
			if (lin.isEmpty() || lin.startsWith ("!"))
				continue;
			Lemme *l = lemme (Ch::deramise(lin.section (':', 0, 0)));
			if (l!=0)
				l->ajTrad (lin.section (':',1), suff);
#ifdef DEBOG
			else qDebug()<<"traduction, erreur dans la ligne"
				<< lin<<"\n  clé"<<Ch::deramise(lin.section (':', 0, 0));
#endif
		}
		fl.close();
	}
}

/**
 * \fn Modele * Lemmat::modele (QString m)
 * \brief Renvoie l'objet de la classe Modele dont le nom est m.
 */
Modele * Lemmat::modele (QString m)
{
	return _modeles[m];
}

/**
 * \fn QString Lemmat::morpho (int m)
 * \brief Renvoie la chaîne de rang m dans la liste des morphologies
 *        donnée par le fichier data/morphos.la
 */
QString Lemmat::morpho (int m)
{
	if (m<0 ||m >= _morphos.count())
		return "morpho, erreur d'indice";
	return _morphos.at (m-1);
}

/**
 * \fn bool Lemmat::optAlpha()
 * \brief Accesseur de l'option alpha, qui
 *        permet de fournir par défaut des résultats dans 
 *        l'ordre alphabétique.
 */
bool Lemmat::optAlpha()
{
	return _alpha;
}

/**
 * \fn bool Lemmat::optHtml()
 * \brief Accesseur de l'option html, qui
 *        permet de renvoyer les résultats au format html.
 */
bool Lemmat::optHtml()
{
	return _html;
}

/**
 * \fn bool Lemmat::optFormeT()
 * \brief Accesseur de l'option formeT,
 *        qui donne en tête de lemmatisation
 *        la forme qui a été analysée.
 */
bool Lemmat::optFormeT()
{
	return _formeT;
}

/**
 * \fn bool Lemmat::optMajPert()
 * \brief Accesseur de l'option majPert,
 *        qui permet de tenir compte des majuscules
 *        dans la lemmatisation.
 */
bool Lemmat::optMajPert()
{
	return _majPert;
}

/**
 * \fn bool Lemmat::optMorpho()
 * \brief Accesseur de l'option morpho,
 *        qui donne l'analyse morphologique
 *        des formes lemmatisées.
 */
bool Lemmat::optMorpho()
{
	return _morpho;
}

QString Lemmat::parPos(QString f)
{
    bool maj = f.at(0).isUpper ();
    f = f.toLower ();
    foreach (Reglep r, _reglesp)
        f.replace (r.first, r.second);
    if (maj) f[0] = f[0].toUpper ();
    return f;
}

/**
 * \fn void Lemmat::setAlpha (bool a)
 * \brief Modificateur de l'option alpha.
 */
// modificateurs d'options

void Lemmat::setAlpha (bool a)
{
	_alpha = a;
}

/**
 * \fn void Lemmat::setCible(QString c)
 * \brief Permet de changer la langue cible.
 */
void Lemmat::setCible(QString c)
{
	_cible = c;
}

/**
 * \fn void Lemmat::setHtml (bool h)
 * \brief Modificateur de l'option html.
 */
void Lemmat::setHtml (bool h)
{
	_html = h;
}

/**
 * \fn void Lemmat::setFormeT (bool f)
 * \brief Modificateur de l'option formeT.
 */
void Lemmat::setFormeT (bool f)
{
	_formeT = f;
}

/**
 * \fn void Lemmat::setMajPert (bool mp)
 * \brief Modificateur de l'option majpert.
 */
void Lemmat::setMajPert (bool mp)
{
	_majPert = mp;
}

/**
 * \fn void Lemmat::setMorpho (bool m)
 * \brief Modificateur de l'option morpho.
 */
void Lemmat::setMorpho (bool m)
{
	_morpho = m;
}

void Lemmat::setNonRec (bool n)
{
    _nonRec = n;
}

/**
 * \fn QString Lemmat::variable (QString v)
 * \brief permet de remplacer la métavariable v
 *        par son contenu. Ces métavariables sont
 *        utilisées par le fichier modeles.la, pour
 *        éviter de répéter des suites de désinences.
 *        Elles sont repérées comme en PHP, par leur
 *        premier caractère $.
 */
QString Lemmat::variable (QString v)
{
	return _variables[v];
}<|MERGE_RESOLUTION|>--- conflicted
+++ resolved
@@ -311,14 +311,11 @@
 {
 	MapLem result;
 	if (f.isEmpty()) return result;
-<<<<<<< HEAD
 	QString f_lower = f.toLower();
 	int cnt_v = f_lower.count("v");
 	int cnt_ae = f_lower.count("æ");
 	int cnt_oe = f_lower.count("œ");
 	if (f_lower.endsWith("æ")) cnt_ae -= 1;
-=======
->>>>>>> 4f54a3c7
 	f = Ch::deramise (f);
 	// formes irrégulières
 	QList<Irreg*> lirr = _irregs.values (f);
