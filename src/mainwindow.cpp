--- conflicted
+++ resolved
@@ -698,12 +698,7 @@
 //    reFindAct->setShortcut(QKeySequence(tr("Ctrl+J")));
     quitAct->setShortcut(
         QKeySequence(tr("Ctrl+Q")));  // QKeySequence::Quit inopérant
-<<<<<<< HEAD
     lancAct->setShortcut(QKeySequence(Qt::CTRL + Qt::Key_L)); // Raccourci pour lancer la lemmatisation ou la scansion du texte.
-=======
-    lancAct->setShortcut(QKeySequence(Qt::CTRL + Qt::Key_L));
-    // Ctrl-L pour lancer la lemmatisation ou la scansion du texte
->>>>>>> 4d450945
 
     // lemmatisation et options
     // ordre alpha
