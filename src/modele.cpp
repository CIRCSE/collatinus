/*          modele.cpp
 *
 *  This file is part of COLLATINUS.
 *
 *  COLLATINUS is free software; you can redistribute it and/or modify
 *  it under the terms of the GNU General Public License as published by
 *  the Free Software Foundation; either version 2 of the License, or
 *  (at your option) any later version.
 *
 *  COLLATINVS is distributed in the hope that it will be useful,
 *  but WITHOUT ANY WARRANTY; without even the implied warranty of
 *  MERCHANTABILITY or FITNESS FOR A PARTICULAR PURPOSE.  See the
 *  GNU General Public License for more details.
 *
 *  You should have received a copy of the GNU General Public License
 *  along with COLLATINUS; if not, write to the Free Software
 *  Foundation, Inc., 59 Temple Place, Suite 330, Boston, MA  02111-1307  USA
 *
 * © Yves Ouvrard, 2009 - 2016
 */

#include <QDebug>

#include "ch.h"
#include "lemmatiseur.h"
#include "modele.h"

///////////////
// DESINENCE //
///////////////

/**
 * \fn Desinence::Desinence (QString d, int morph, int nr, Modele *parent)
 * \brief Constructeur de la classe Desinence. d est la graphie avec quantités,
 *        morph est le numéro de morphologie (dans la liste de la classe
 * Lemmat),
 *        nr est le numéro de radical accepté par la désinence, et parent est
 *        un pointeur sur le modèle du lemme et du radical qui utilisent cette
 *        désinence.
 */
Desinence::Desinence(QString d, int morph, int nr, Modele *parent)
{
    // der, le dernier caractère de d, s'il est un nombre, donne le degré de
    // rareté de la désinence, qui est 10 par défaut.
    int der = -1;
    if (!d.isEmpty())
        der = d.at(d.length()-1).digitValue();
    // '-' est la désinence zéro
    if (d == "-") d = "";
    else if (der > 0)
    {
        _rarete = der;
        d.chop(1);
    }
    else _rarete = 10;
    _grq = d;
    _gr = Ch::atone(_grq);
    _morpho = morph;
    _numR = nr;
    _modele = qobject_cast<Modele *>(parent);
}

/**
 * \fn QString Desinence::gr ()
 * \brief Graphie de la désinence, ramiste et sans quantités.
 */
QString Desinence::gr() { return _gr; }

/**
 * \fn QString Desinence::grq ()
 * \brief Graphie ramiste avec quantités.
 */
QString Desinence::grq() { return _grq; }


/**
 * \fn Modele* Desinence::modele ()
 * \brief Modèle de la désinence.
 */
Modele *Desinence::modele() { return _modele; }

/**
 * \fn int Desinence::morphoNum ()
 * \brief Numéro de morpho de la désinence.
 */
int Desinence::morphoNum()
{
    return _morpho;
}

/**
 * \fn int Desinence::numRad ()
 * \brief Numéro de radical de la désinence.
 */

int Desinence::numRad()
{
    return _numR;
}

int Desinence::rarete()
{
    return _rarete;
}

/**
 * \fn void Desinence::setModele (Modele *m)
 * \brief Attribue un modèle à la désinence.
 */
void Desinence::setModele(Modele *m)
{
    _modele = m;
}

////////////
// MODELE //
////////////

/**
 * \fn Modele::Modele (QStringList ll, Lemmat *parent)
 * \brief Constructeur de la classe modèle. Chaque item
 *        de la liste ll est constitué de champs séparé par
 *        le caractère ':'. Le premier champ est un mot clé.
 *        Le parent est le lemmatiseur. Pour le format du
 *        fichier data/modeles.la, consulter la documentation
 *        utilisateur.
 */
Modele::Modele(QStringList ll, Lemmat *parent)
{
    _lemmatiseur = qobject_cast<Lemmat *>(parent);
    _pere = 0;
    QMultiMap<QString, int> msuff;
    QRegExp re("[:;]([\\w]*)\\+{0,1}(\\$\\w+)");
    foreach (QString l, ll)
    {
        // remplacement des variables par leur valeur
        while (re.indexIn(l) > -1)
        {
            QString v = re.cap(2);
            QString var = _lemmatiseur->variable(v);
            QString pre = re.cap(1);
            if (!pre.isEmpty()) var.replace(";", ";" + pre);
            l.replace(v, var);
        }
        //l.remove('+');
        QStringList eclats = l.simplified().split(":");
        // modele pere des desْ+ R   abs
        //  0      1    2   3   4   5
        int p = cles.indexOf(eclats.first());
        switch (p)
        {
            case 0:  // modèle
                _gr = eclats.at(1);
                break;
            case 1:  // père
                _pere = parent->modele(eclats.at(1));
                break;
            case 2:  // des+: désinences s'ajoutant à celles du père
            case 3:  // des: désinences écrasant celles du père
            {
                QList<int> li = listeI(eclats.at(1));
                int r = eclats.at(2).toInt();
                QStringList ld = eclats.at(3).split(';');
                for (int i = 0; i < li.count(); ++i)
                {
                    QStringList ldd;
                    if (i < ld.count())
                        ldd = ld.at(i).split(',');
                    else
                        ldd = ld.last().split(',');
                    foreach (QString g, ldd)
                    {
                        Desinence *nd = new Desinence(g, li.at(i), r, this);
                        _desinences.insert(nd->morphoNum(), nd);
                        _lemmatiseur->ajDesinence(nd);
                    }
                }
                // si des+, aller chercher les autres désinences chez le père :
                if (p == 3)
                {
                    foreach (int i, li)
                    {
                        QList<Desinence *> ldp = _pere->desinences(i);
                        foreach (Desinence *dp, ldp)
                        {
                            // cloner la désinece
                            Desinence *dh = clone(dp);
                            _desinences.insert(i, dh);
                            _lemmatiseur->ajDesinence(dh);
                        }
                    }
                }
                break;
            }
            case 4:  // R:n: radical n
            {
                int nr = eclats.at(1).toInt();
                _genRadicaux[nr] = eclats.at(2);
                break;
            }
            case 5:
                _absents = listeI(eclats.at(1));
                break;
            case 6:  // suffixes suf:<intervalle>:valeur
            {
                QList<int> lsuf = listeI(eclats.at(1));
                QString gr = eclats.at(2);  // TODO verif : bien formée ?
                foreach (int m, lsuf)
                    msuff.insert(gr, m);
                break;
            }
            case 7:  // sufd: les désinences du père, mais suffixées
            {
                if (_pere != 0)
                {
                    QString suf = eclats.at(1);
                    QList<Desinence *> ld = _pere->desinences();
                    foreach (Desinence *d, ld)
                    {
                        if (_absents.contains(d->morphoNum()))
                            // morpho absente chez le descendant
                            continue;
                        Desinence *dsuf = new Desinence(
                            d->grq() + suf, d->morphoNum(), d->numRad(), this);
                        _desinences.insert(dsuf->morphoNum(), dsuf);
                        _lemmatiseur->ajDesinence(dsuf);
                    }
                }
                break;
            }
            default:
                qDebug() << "Modèle, erreur" << l;
        }

    }  // fin de l'interprétation des lignes

    // père
    if (_pere != 0)
    {
        foreach (int m, _pere->morphos())
        {
            // héritage des désinence
            if (deja(m)) continue;
            QList<Desinence *> ld = _pere->desinences(m);
            foreach (Desinence *d, ld)
            {
                if (_absents.contains(
                        d->morphoNum()))  // morpho absente chez le descendant
                    continue;
                Desinence *dh = clone(d);
                _desinences.insert(dh->morphoNum(), dh);
                _lemmatiseur->ajDesinence(dh);
            }
        }
        // héritage des radicaux
        foreach (Desinence *d, _desinences)
        {
            if (!_genRadicaux.contains(d->numRad()))
            {
                QString nr = _pere->genRadical(d->numRad());
                _genRadicaux.insert(d->numRad(), nr);
            }
        }
        // héritage des absents
        _absents = _pere->absents();
    }
    // génération des désinences suffixées
    QList<Desinence *> ldsuf;
    foreach (QString suff, msuff.keys())
    {
        foreach (Desinence *d, _desinences)
        {
            if (msuff.values(suff).contains(d->morphoNum()))
            {
                QString gq = d->grq();
                if (gq == "-") gq.clear();
                gq.append(suff);
                Desinence *dsuf =
                    new Desinence(gq, d->morphoNum(), d->numRad(), this);
                ldsuf.insert(dsuf->morphoNum(), dsuf);
            }
        }
    }
    foreach (Desinence *dsuf, ldsuf)
    {
        _desinences.insert(dsuf->morphoNum(), dsuf);
        _lemmatiseur->ajDesinence(dsuf);
    }
}

/**
 * \fn bool Modele::absent (int a)
 * \brief Renvoie true si la morpho de rang a
 *        n'existe pas dans le modèle. Certains
 *        modèles, par exemple, n'ont pas de singulier,
 *        certains verbes n'ont pas de passif.
 */
bool Modele::absent(int a) { return _absents.contains(a); }

/**
 * \fn QList<int> Modele::absents ()
 * \brief Retourne la liste des numéros des morphos absentes.
 */
QList<int> Modele::absents() { return _absents; }

/**
 * \fn QList<int> Modele::clesR ()
 * \brief Liste des numéros de radicaux utilisés, et
 *        rangés dans la map _genRadicaux.
 */
QList<int> Modele::clesR() { return _genRadicaux.keys(); }

/**
 * \fn Desinence* Modele::clone (Desinence *d)
 * \brief Crée une Désinence copiée sur la désinence d.
 */
Desinence *Modele::clone(Desinence *d)
{      
    return new Desinence(d->grq(), d->morphoNum(), d->numRad(), this);
}

/**
 * \fn bool Modele::deja (int m)
 * \brief Renvoie true si la désinence a une morpho de rang m.
 *        Permet de savoir s'il faut aller chercher la désinence
 *        de morpho m chez le modèle père.
 */
bool Modele::deja(int m) { return _desinences.contains(m); }

/**
 * \fn QList<Desinence*> Modele::desinences (int d)
 * \brief Renvoie la liste des désinence de morpho d du modèle.
 */
QList<Desinence *> Modele::desinences(int d) { return _desinences.values(d); }

/**
 * \fn QList<Desinence*> Modele::desinences ()
 * \brief Renvoie toutes les désinences du modèle.
 */
QList<Desinence *> Modele::desinences() { return _desinences.values(); }

/**
 * \fn bool Modele::estUn (QString m)
 * \brief Renvoie true si le modèle se nomme m, ou si
 *        l'un de ses ancêtre se nomme m
 */
bool Modele::estUn(QString m)
{
    if (_gr == m) return true;
    if (_pere == 0) return false;
    return _pere->estUn(m);
}

/**
 * \fn QString Modele::gr ()
 * \brief Nom du modèle.
 */
QString Modele::gr() { return _gr; }
QStringList const Modele::cles = QStringList() << "modele"  // 0
<<<<<<< HEAD
                                               << "pere"
                                               << "des"     // 2
                                               << "des+"
                                               << "R"       // 4
                                               << "abs"
                                               << "suf"     // 6
                                               << "sufd";  
=======
                                               << "pere"    // 1
                                               << "des"     // 2
                                               << "des+"    // 3
                                               << "R"       // 4
                                               << "abs"     // 5
                                               << "suf"     // 6
                                               << "sufd";   // 7
>>>>>>> 9a2ea990

/**
 * \fn QString Modele::genRadical (int r)
 * \brief Chaîne permettant de calculer un radical à partir
 *        de la forme canonique d'un lemme. r est le numéro
 *        du radical.
 */
QString Modele::genRadical(int r) { return _genRadicaux[r]; }
/**
 * \fn QList<int> Modele::listeI (QString l)
 * \brief Fonction importante permettant de renvoyer
 *        une liste d'entiers à partir d'une chaîne.
 *        La chaîne est une liste de sections séparées
 *        par des virgules. Une section peut être soit
 *        un entier, soit un intervalle d'entiers. On
 *        donne alors les limites inférieure et supérieure
 *        de l'intervale, séparées par le caractère '-'.
 *        Nombreux exemples d'intervalles dans le fichier
 *        data/modeles.la.
 */
QList<int> Modele::listeI(QString l)
{
    QList<int> result;
    QStringList lvirg = l.split(',');
    foreach (QString virg, lvirg)
    {
        if (virg.contains('-'))
        {
            int deb = virg.section('-', 0, 0).toInt();
            int fin = virg.section('-', 1, 1).toInt();
            for (int i = deb; i <= fin; ++i) result.append(i);
        }
        else
        {
            result.append(virg.toInt());
        }
    }
    return result;
}

/**
 * \fn QList<int> Modele::morphos ()
 * \brief Liste des numéros des désinences définies par le modèle.
 */
QList<int> Modele::morphos() { return _desinences.keys(); }
/**
 * \fn QChar Modele::pos()
 * \brief Retourne la catégorie du modèle, en utilisant
 *        les ancêtres du modèle.
 */
QChar Modele::pos()
{
    if (estUn("uita") || estUn("lupus") || estUn("miles") || estUn("manus") ||
        estUn("res") || estUn("perseus"))
        return 'n';
    if (estUn("doctus") || estUn("fortis")) return 'a';
    if (estUn("amo") || estUn("imitor")) return 'v';
    return 'd';
}<|MERGE_RESOLUTION|>--- conflicted
+++ resolved
@@ -315,7 +315,7 @@
  * \brief Crée une Désinence copiée sur la désinence d.
  */
 Desinence *Modele::clone(Desinence *d)
-{      
+{
     return new Desinence(d->grq(), d->morphoNum(), d->numRad(), this);
 }
 
@@ -357,15 +357,6 @@
  */
 QString Modele::gr() { return _gr; }
 QStringList const Modele::cles = QStringList() << "modele"  // 0
-<<<<<<< HEAD
-                                               << "pere"
-                                               << "des"     // 2
-                                               << "des+"
-                                               << "R"       // 4
-                                               << "abs"
-                                               << "suf"     // 6
-                                               << "sufd";  
-=======
                                                << "pere"    // 1
                                                << "des"     // 2
                                                << "des+"    // 3
@@ -373,7 +364,6 @@
                                                << "abs"     // 5
                                                << "suf"     // 6
                                                << "sufd";   // 7
->>>>>>> 9a2ea990
 
 /**
  * \fn QString Modele::genRadical (int r)
